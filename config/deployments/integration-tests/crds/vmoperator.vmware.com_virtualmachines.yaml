---
apiVersion: apiextensions.k8s.io/v1
kind: CustomResourceDefinition
metadata:
  annotations:
    controller-gen.kubebuilder.io/version: v0.14.0
  name: virtualmachines.vmoperator.vmware.com
spec:
  group: vmoperator.vmware.com
  names:
    kind: VirtualMachine
    listKind: VirtualMachineList
    plural: virtualmachines
    shortNames:
    - vm
    singular: virtualmachine
  scope: Namespaced
  versions:
  - additionalPrinterColumns:
    - jsonPath: .status.powerState
      name: Power-State
      type: string
    - jsonPath: .spec.className
      name: Class
      priority: 1
      type: string
    - jsonPath: .spec.imageName
      name: Image
      priority: 1
      type: string
    - jsonPath: .status.vmIp
      name: Primary-IP
      priority: 1
      type: string
    - jsonPath: .metadata.creationTimestamp
      name: Age
      type: date
    name: v1alpha1
    schema:
      openAPIV3Schema:
        description: |-
          VirtualMachine is the Schema for the virtualmachines API.
          A VirtualMachine represents the desired specification and the observed status of a VirtualMachine instance.  A
          VirtualMachine is realized by the VirtualMachine controller on a backing Virtual Infrastructure provider such as
          vSphere.
        properties:
          apiVersion:
            description: |-
              APIVersion defines the versioned schema of this representation of an object.
              Servers should convert recognized schemas to the latest internal value, and
              may reject unrecognized values.
              More info: https://git.k8s.io/community/contributors/devel/sig-architecture/api-conventions.md#resources
            type: string
          kind:
            description: |-
              Kind is a string value representing the REST resource this object represents.
              Servers may infer this from the endpoint the client submits requests to.
              Cannot be updated.
              In CamelCase.
              More info: https://git.k8s.io/community/contributors/devel/sig-architecture/api-conventions.md#types-kinds
            type: string
          metadata:
            type: object
          spec:
            description: VirtualMachineSpec defines the desired state of a VirtualMachine.
            properties:
              advancedOptions:
                description: AdvancedOptions describes a set of optional, advanced
                  options for configuring a VirtualMachine
                properties:
                  changeBlockTracking:
                    description: |-
                      ChangeBlockTracking specifies the enablement of incremental backup support for this VirtualMachine, which can be utilized
                      by external backup systems such as VMware Data Recovery.
                    type: boolean
                  defaultVolumeProvisioningOptions:
                    description: |-
                      DefaultProvisioningOptions specifies the provisioning type to be used by default for VirtualMachine volumes exclusively
                      owned by this VirtualMachine. This does not apply to PersistentVolumeClaim volumes that are created and managed externally.
                    properties:
                      eagerZeroed:
                        description: |-
                          EagerZeroed specifies whether to use eager zero provisioning for the VirtualMachineVolume.
                          An eager zeroed thick disk has all space allocated and wiped clean of any previous contents
                          on the physical media at creation time. Such disks may take longer time during creation
                          compared to other disk formats.
                          EagerZeroed is only applicable if ThinProvisioned is false. This is validated by the webhook.
                        type: boolean
                      thinProvisioned:
                        description: |-
                          ThinProvisioned specifies whether to use thin provisioning for the VirtualMachineVolume.
                          This means a sparse (allocate on demand) format with additional space optimizations.
                        type: boolean
                    type: object
                type: object
              className:
                description: |-
                  ClassName describes the name of a VirtualMachineClass that is to be used as the overlaid resource configuration
                  of VirtualMachine.  A VirtualMachineClass is used to further customize the attributes of the VirtualMachine
                  instance.  See VirtualMachineClass for more description.
                type: string
              imageName:
<<<<<<< HEAD
                description: "ImageName describes the name of the image resource used
                  to deploy this VM. \n This field may be used to specify the name
                  of a VirtualMachineImage or ClusterVirtualMachineImage resource.
                  The resolver first checks to see if there is a VirtualMachineImage
                  with the specified name. If no such resource exists, the resolver
                  then checks to see if there is a ClusterVirtualMachineImage resource
                  with the specified name in the same Namespace as the VM being deployed.
                  \n This field may also be used to specify the display name (vSphere
                  name) of a VirtualMachineImage or ClusterVirtualMachineImage resource.
                  If the display name unambiguously resolves to a distinct VM image
                  (among all existing VirtualMachineImages in the VM's namespace and
                  all existing ClusterVirtualMachineImages), then a mutation webhook
                  updates this field with the VM image resource name. If the display
                  name resolves to multiple or no VM images, then the mutation webhook
                  denies the request and outputs an error message accordingly."
                type: string
              minHardwareVersion:
                description: "MinHardwareVersion specifies the desired minimum hardware
                  version for this VM. \n Usually the VM's hardware version is derived
                  from: 1. the VirtualMachineClass used to deploy the VM provided
                  by the ClassName field 2. the datacenter/cluster/host default hardware
                  version Setting this field will ensure that the hardware version
                  of the VM is at least set to the specified value. To enforce this,
                  it will override the value from the VirtualMachineClass. \n This
                  field is never updated to reflect the derived hardware version.
                  Instead, VirtualMachineStatus.HardwareVersion surfaces the observed
                  hardware version. \n Please note, setting this field's value to
                  N ensures a VM's hardware version is equal to or greater than N.
                  For example, if a VM's observed hardware version is 10 and this
                  field's value is 13, then the VM will be upgraded to hardware version
                  13. However, if the observed hardware version is 17 and this field's
                  value is 13, no change will occur. \n Several features are hardware
                  version dependent, for example: \n * NVMe Controllers                >=
                  14 * Dynamic Direct Path I/O devices >= 17 \n Please refer to https://kb.vmware.com/s/article/1003746
                  for a list of VM hardware versions. \n It is important to remember
                  that a VM's hardware version may not be downgraded and upgrading
                  a VM deployed from an image based on an older hardware version to
                  a more recent one may result in unpredictable behavior. In other
                  words, please be careful when choosing to upgrade a VM to a newer
                  hardware version."
=======
                description: |-
                  ImageName describes the name of the image resource used to deploy this
                  VM.


                  This field may be used to specify the name of a VirtualMachineImage
                  or ClusterVirtualMachineImage resource. The resolver first checks to see
                  if there is a VirtualMachineImage with the specified name. If no
                  such resource exists, the resolver then checks to see if there is a
                  ClusterVirtualMachineImage resource with the specified name in the same
                  Namespace as the VM being deployed.


                  This field may also be used to specify the display name (vSphere name) of
                  a VirtualMachineImage or ClusterVirtualMachineImage resource. If the
                  display name unambiguously resolves to a distinct VM image (among all
                  existing VirtualMachineImages in the VM's namespace and all existing
                  ClusterVirtualMachineImages), then a mutation webhook updates this field
                  with the VM image resource name. If the display name resolves to multiple
                  or no VM images, then the mutation webhook denies the request and outputs
                  an error message accordingly.
                type: string
              minHardwareVersion:
                description: |-
                  MinHardwareVersion specifies the desired minimum hardware version
                  for this VM.


                  Usually the VM's hardware version is derived from:
                  1. the VirtualMachineClass used to deploy the VM provided by the ClassName field
                  2. the datacenter/cluster/host default hardware version
                  Setting this field will ensure that the hardware version of the VM
                  is at least set to the specified value. To enforce this, it will override
                  the value from the VirtualMachineClass.


                  This field is never updated to reflect the derived hardware version.
                  Instead, VirtualMachineStatus.HardwareVersion surfaces
                  the observed hardware version.


                  Please note, setting this field's value to N ensures a VM's hardware
                  version is equal to or greater than N. For example, if a VM's observed
                  hardware version is 10 and this field's value is 13, then the VM will be
                  upgraded to hardware version 13. However, if the observed hardware
                  version is 17 and this field's value is 13, no change will occur.


                  Several features are hardware version dependent, for example:


                  * NVMe Controllers                >= 14
                  * Dynamic Direct Path I/O devices >= 17


                  Please refer to https://kb.vmware.com/s/article/1003746 for a list of VM
                  hardware versions.


                  It is important to remember that a VM's hardware version may not be
                  downgraded and upgrading a VM deployed from an image based on an older
                  hardware version to a more recent one may result in unpredictable
                  behavior. In other words, please be careful when choosing to upgrade a
                  VM to a newer hardware version.
>>>>>>> b311ee89
                format: int32
                minimum: 13
                type: integer
              networkInterfaces:
<<<<<<< HEAD
                description: "NetworkInterfaces describes a list of VirtualMachineNetworkInterfaces
                  to be configured on the VirtualMachine instance. Each of these VirtualMachineNetworkInterfaces
                  describes external network integration configurations that are to
                  be used by the VirtualMachine controller when integrating the VirtualMachine
                  into one or more external networks. \n The maximum number of network
                  interface allowed is 10 because of the limit built into vSphere."
                items:
                  description: VirtualMachineNetworkInterface defines the properties
                    of a network interface to attach to a VirtualMachine instance.  A
                    VirtualMachineNetworkInterface describes network interface configuration
                    that is used by the VirtualMachine controller when integrating
                    the VirtualMachine into a VirtualNetwork. Currently, only NSX-T
                    and vSphere Distributed Switch (VDS) type network integrations
                    are supported using this VirtualMachineNetworkInterface structure.
=======
                description: |-
                  NetworkInterfaces describes a list of VirtualMachineNetworkInterfaces to be configured on the VirtualMachine instance.
                  Each of these VirtualMachineNetworkInterfaces describes external network integration configurations that are to be
                  used by the VirtualMachine controller when integrating the VirtualMachine into one or more external networks.


                  The maximum number of network interface allowed is 10 because of the limit built into vSphere.
                items:
                  description: |-
                    VirtualMachineNetworkInterface defines the properties of a network interface to attach to a VirtualMachine
                    instance.  A VirtualMachineNetworkInterface describes network interface configuration that is used by the
                    VirtualMachine controller when integrating the VirtualMachine into a VirtualNetwork. Currently, only NSX-T
                    and vSphere Distributed Switch (VDS) type network integrations are supported using this VirtualMachineNetworkInterface
                    structure.
>>>>>>> b311ee89
                  properties:
                    ethernetCardType:
                      description: |-
                        EthernetCardType describes an optional ethernet card that should be used by the VirtualNetworkInterface (vNIC)
                        associated with this network integration.  The default is "vmxnet3".
                      type: string
                    networkName:
                      description: |-
                        NetworkName describes the name of an existing virtual network that this interface should be added to.
                        For "nsx-t" NetworkType, this is the name of a pre-existing NSX-T VirtualNetwork. If unspecified,
                        the default network for the namespace will be used. For "vsphere-distributed" NetworkType, the
                        NetworkName must be specified.
                      type: string
                    networkType:
<<<<<<< HEAD
                      description: NetworkType describes the type of VirtualNetwork
                        that is referenced by the NetworkName. Currently, the supported
                        NetworkTypes are "nsx-t", "nsx-t-subnet", "nsx-t-subnetset"
                        and "vsphere-distributed".
=======
                      description: |-
                        NetworkType describes the type of VirtualNetwork that is referenced by the NetworkName. Currently, the supported
                        NetworkTypes are "nsx-t", "nsx-t-subnet", "nsx-t-subnetset" and "vsphere-distributed".
>>>>>>> b311ee89
                      type: string
                    providerRef:
                      description: |-
                        ProviderRef is reference to a network interface provider object that specifies the network interface configuration.
                        If unset, default configuration is assumed.
                      properties:
                        apiGroup:
                          description: APIGroup is the group for the resource being
                            referenced.
                          type: string
                        apiVersion:
                          description: API version of the referent.
                          type: string
                        kind:
                          description: Kind is the type of resource being referenced
                          type: string
                        name:
                          description: Name is the name of resource being referenced
                          type: string
                      required:
                      - apiGroup
                      - kind
                      - name
                      type: object
                  type: object
                maxItems: 10
                type: array
              nextRestartTime:
                description: |-
                  NextRestartTime may be used to restart the VM, in accordance with
                  RestartMode, by setting the value of this field to "now"
                  (case-insensitive).


                  A mutating webhook changes this value to the current time (UTC), which
                  the VM controller then uses to determine the VM should be restarted by
                  comparing the value to the timestamp of the last time the VM was
                  restarted.


                  Please note it is not possible to schedule future restarts using this
                  field. The only value that users may set is the string "now"
                  (case-insensitive).
                type: string
              ports:
                description: Ports is currently unused and can be considered deprecated.
                items:
                  description: VirtualMachinePort is unused and can be considered
                    deprecated.
                  properties:
                    ip:
                      type: string
                    name:
                      type: string
                    port:
                      type: integer
                    protocol:
                      default: TCP
                      type: string
                  required:
                  - ip
                  - name
                  - port
                  - protocol
                  type: object
                type: array
              powerOffMode:
                default: hard
                description: |-
                  PowerOffMode describes the desired behavior when powering off a VM.


                  There are three, supported power off modes: hard, soft, and
                  trySoft. The first mode, hard, is the equivalent of a physical
                  system's power cord being ripped from the wall. The soft mode
                  requires the VM's guest to have VM Tools installed and attempts to
                  gracefully shutdown the VM. Its variant, trySoft, first attempts
                  a graceful shutdown, and if that fails or the VM is not in a powered off
                  state after five minutes, the VM is halted.


                  If omitted, the mode defaults to hard.
                enum:
                - hard
                - soft
                - trySoft
                type: string
              powerState:
                description: |-
                  PowerState describes the desired power state of a VirtualMachine.


                  Please note this field may be omitted when creating a new VM and will
                  default to "poweredOn." However, once the field is set to a non-empty
                  value, it may no longer be set to an empty value.


                  Additionally, setting this value to "suspended" is not supported when
                  creating a new VM. The valid values when creating a new VM are
                  "poweredOn" and "poweredOff." An empty value is also allowed on create
                  since this value defaults to "poweredOn" for new VMs.
                enum:
                - poweredOn
                - poweredOff
                - suspended
                type: string
              readinessProbe:
                description: |-
                  ReadinessProbe describes a network probe that can be used to determine if the VirtualMachine is available and
                  responding to the probe.
                properties:
                  guestHeartbeat:
                    description: GuestHeartbeat specifies an action involving the
                      guest heartbeat status.
                    properties:
                      thresholdStatus:
                        default: green
                        description: |-
                          ThresholdStatus is the value that the guest heartbeat status must be at or above to be
                          considered successful.
                        enum:
                        - yellow
                        - green
                        type: string
                    type: object
                  periodSeconds:
                    description: |-
                      PeriodSeconds specifics how often (in seconds) to perform the probe.
                      Defaults to 10 seconds. Minimum value is 1.
                    format: int32
                    minimum: 1
                    type: integer
                  tcpSocket:
<<<<<<< HEAD
                    description: "TCPSocket specifies an action involving a TCP port.
                      \n Deprecated: The TCPSocket action requires network connectivity
                      that is not supported in all environments. This field will be
                      removed in a later API version."
=======
                    description: |-
                      TCPSocket specifies an action involving a TCP port.


                      Deprecated: The TCPSocket action requires network connectivity that is not supported in all environments.
                      This field will be removed in a later API version.
>>>>>>> b311ee89
                    properties:
                      host:
                        description: Host is an optional host name to connect to.  Host
                          defaults to the VirtualMachine IP.
                        type: string
                      port:
                        anyOf:
                        - type: integer
                        - type: string
                        description: |-
                          Port specifies a number or name of the port to access on the VirtualMachine.
                          If the format of port is a number, it must be in the range 1 to 65535.
                          If the format of name is a string, it must be an IANA_SVC_NAME.
                        x-kubernetes-int-or-string: true
                    required:
                    - port
                    type: object
                  timeoutSeconds:
                    description: |-
                      TimeoutSeconds specifies a number of seconds after which the probe times out.
                      Defaults to 10 seconds. Minimum value is 1.
                    format: int32
                    maximum: 60
                    minimum: 1
                    type: integer
                type: object
              resourcePolicyName:
                description: |-
                  ResourcePolicyName describes the name of a VirtualMachineSetResourcePolicy to be used when creating the
                  VirtualMachine instance.
                type: string
              restartMode:
                default: hard
                description: |-
                  RestartMode describes the desired behavior for restarting a VM when
                  spec.nextRestartTime is set to "now" (case-insensitive).


                  There are three, supported suspend modes: hard, soft, and
                  trySoft. The first mode, hard, is where vSphere resets the VM without any
                  interaction inside of the guest. The soft mode requires the VM's guest to
                  have VM Tools installed and asks the guest to restart the VM. Its
                  variant, trySoft, first attempts a soft restart, and if that fails or
                  does not complete within five minutes, the VM is hard reset.


                  If omitted, the mode defaults to hard.
                enum:
                - hard
                - soft
                - trySoft
                type: string
              storageClass:
                description: |-
                  StorageClass describes the name of a StorageClass that should be used to configure storage-related attributes of the VirtualMachine
                  instance.
                type: string
              suspendMode:
                default: hard
                description: |-
                  SuspendMode describes the desired behavior when suspending a VM.


                  There are three, supported suspend modes: hard, soft, and
                  trySoft. The first mode, hard, is where vSphere suspends the VM to
                  disk without any interaction inside of the guest. The soft mode
                  requires the VM's guest to have VM Tools installed and attempts to
                  gracefully suspend the VM. Its variant, trySoft, first attempts
                  a graceful suspend, and if that fails or the VM is not in a put into
                  standby by the guest after five minutes, the VM is suspended.


                  If omitted, the mode defaults to hard.
                enum:
                - hard
                - soft
                - trySoft
                type: string
              vmMetadata:
                description: VmMetadata describes any optional metadata that should
                  be passed to the Guest OS.
                properties:
                  configMapName:
                    description: |-
                      ConfigMapName describes the name of the ConfigMap, in the same Namespace as the VirtualMachine, that should be
                      used for VirtualMachine metadata.  The contents of the Data field of the ConfigMap is used as the VM Metadata.
                      The format of the contents of the VM Metadata are not parsed or interpreted by the VirtualMachine controller.
                      Please note, this field and SecretName are mutually exclusive.
                    type: string
                  secretName:
                    description: |-
                      SecretName describes the name of the Secret, in the same Namespace as the VirtualMachine, that should be used
                      for VirtualMachine metadata. The contents of the Data field of the Secret is used as the VM Metadata.
                      The format of the contents of the VM Metadata are not parsed or interpreted by the VirtualMachine controller.
                      Please note, this field and ConfigMapName are mutually exclusive.
                    type: string
                  transport:
                    description: |-
                      Transport describes the name of a supported VirtualMachineMetadata transport protocol.  Currently, the only supported
                      transport protocols are "ExtraConfig", "OvfEnv" and "CloudInit".
                    enum:
                    - ExtraConfig
                    - OvfEnv
                    - vAppConfig
                    - CloudInit
                    - Sysprep
                    type: string
                type: object
              volumes:
                description: |-
                  Volumes describes the list of VirtualMachineVolumes that are desired to be attached to the VirtualMachine.  Each of
                  these volumes specifies a volume identity that the VirtualMachine controller will attempt to satisfy, potentially
                  with an external Volume Management service.
                items:
                  description: |-
                    VirtualMachineVolume describes a Volume that should be attached to a specific VirtualMachine.
                    Only one of PersistentVolumeClaim, VsphereVolume should be specified.
                  properties:
                    name:
                      description: |-
                        Name specifies the name of the VirtualMachineVolume.  Each volume within the scope of a VirtualMachine must
                        have a unique name.
                      type: string
                    persistentVolumeClaim:
                      description: |-
                        PersistentVolumeClaim represents a reference to a PersistentVolumeClaim
                        in the same namespace. The PersistentVolumeClaim must match one of the
                        following:


                          * A volume provisioned (either statically or dynamically) by the
                            cluster's CSI provider.


                          * An instance volume with a lifecycle coupled to the VM.
                      properties:
                        claimName:
                          description: |-
                            claimName is the name of a PersistentVolumeClaim in the same namespace as the pod using this volume.
                            More info: https://kubernetes.io/docs/concepts/storage/persistent-volumes#persistentvolumeclaims
                          type: string
                        instanceVolumeClaim:
                          description: InstanceVolumeClaim is set if the PVC is backed
                            by instance storage.
                          properties:
                            size:
                              anyOf:
                              - type: integer
                              - type: string
                              description: Size is the size of the requested instance
                                storage volume.
                              pattern: ^(\+|-)?(([0-9]+(\.[0-9]*)?)|(\.[0-9]+))(([KMGTPE]i)|[numkMGTPE]|([eE](\+|-)?(([0-9]+(\.[0-9]*)?)|(\.[0-9]+))))?$
                              x-kubernetes-int-or-string: true
                            storageClass:
                              description: |-
                                StorageClass is the name of the Kubernetes StorageClass that provides
                                the backing storage for this instance storage volume.
                              type: string
                          required:
                          - size
                          - storageClass
                          type: object
                        readOnly:
                          description: |-
                            readOnly Will force the ReadOnly setting in VolumeMounts.
                            Default false.
                          type: boolean
                      required:
                      - claimName
                      type: object
                    vSphereVolume:
                      description: |-
                        VsphereVolume represents a reference to a VsphereVolumeSource in the same namespace. Only one of PersistentVolumeClaim or
                        VsphereVolume can be specified. This is enforced via a webhook
                      properties:
                        capacity:
                          additionalProperties:
                            anyOf:
                            - type: integer
                            - type: string
                            pattern: ^(\+|-)?(([0-9]+(\.[0-9]*)?)|(\.[0-9]+))(([KMGTPE]i)|[numkMGTPE]|([eE](\+|-)?(([0-9]+(\.[0-9]*)?)|(\.[0-9]+))))?$
                            x-kubernetes-int-or-string: true
                          description: A description of the virtual volume's resources
                            and capacity
                          type: object
                        deviceKey:
                          description: Device key of vSphere disk.
                          type: integer
                      type: object
                  required:
                  - name
                  type: object
                type: array
            required:
            - className
            - imageName
            type: object
          status:
            description: VirtualMachineStatus defines the observed state of a VirtualMachine
              instance.
            properties:
              biosUUID:
                description: |-
                  BiosUUID describes a unique identifier provided by the underlying infrastructure provider that is exposed to the
                  Guest OS BIOS as a unique hardware identifier.
                type: string
              changeBlockTracking:
                description: ChangeBlockTracking describes the CBT enablement status
                  on the VirtualMachine.
                type: boolean
              conditions:
                description: Conditions describes the current condition information
                  of the VirtualMachine.
                items:
                  description: Condition defines an observation of a VM Operator API
                    resource operational state.
                  properties:
                    lastTransitionTime:
                      description: |-
                        Last time the condition transitioned from one status to another.
                        This should be when the underlying condition changed. If that is not known, then using the time when
                        the API field changed is acceptable.
                      format: date-time
                      type: string
                    message:
                      description: |-
                        A human readable message indicating details about the transition.
                        This field may be empty.
                      type: string
                    reason:
                      description: |-
                        The reason for the condition's last transition in CamelCase.
                        The specific API may choose whether or not this field is considered a guaranteed API.
                        This field may not be empty.
                      type: string
                    severity:
                      description: |-
                        Severity provides an explicit classification of Reason code, so the users or machines can immediately
                        understand the current situation and act accordingly.
                        The Severity field MUST be set only when Status=False.
                      type: string
                    status:
                      description: Status of the condition, one of True, False, Unknown.
                      type: string
                    type:
                      description: |-
                        Type of condition in CamelCase or in foo.example.com/CamelCase.
                        Many .condition.type values are consistent across resources like Available, but because arbitrary conditions
                        can be useful (see .node.status.conditions), the ability to disambiguate is important.
                      type: string
                  required:
                  - status
                  - type
                  type: object
                type: array
              hardwareVersion:
                description: |-
                  HardwareVersion describes the VirtualMachine resource's observed
                  hardware version.


                  Please refer to VirtualMachineSpec.MinHardwareVersion for more
                  information on the topic of a VM's hardware version.
                format: int32
                type: integer
              host:
                description: Host describes the hostname or IP address of the infrastructure
                  host that the VirtualMachine is executing on.
                type: string
              instanceUUID:
                description: InstanceUUID describes the unique instance UUID provided
                  by the underlying infrastructure provider, such as vSphere.
                type: string
              lastRestartTime:
                description: LastRestartTime describes the last time the VM was restarted.
                format: date-time
                type: string
              networkInterfaces:
                description: |-
                  NetworkInterfaces describes a list of current status information for each network interface that is desired to
                  be attached to the VirtualMachine.
                items:
                  description: |-
                    NetworkInterfaceStatus defines the observed state of network interfaces attached to the VirtualMachine
                    as seen by the Guest OS and VMware tools.
                  properties:
                    connected:
                      description: Connected represents whether the network interface
                        is connected or not.
                      type: boolean
                    ipAddresses:
                      description: |-
                        IpAddresses represents zero, one or more IP addresses assigned to the network interface in CIDR notation.
                        For eg, "192.0.2.1/16".
                      items:
                        type: string
                      type: array
                    macAddress:
                      description: MAC address of the network adapter
                      type: string
                  required:
                  - connected
                  type: object
                type: array
              phase:
                description: Phase describes the current phase information of the
                  VirtualMachine.
                type: string
              powerState:
                description: PowerState describes the current power state of the VirtualMachine.
                enum:
                - poweredOn
                - poweredOff
                - suspended
                type: string
              uniqueID:
                description: |-
                  UniqueID describes a unique identifier that is provided by the underlying infrastructure provider, such as
                  vSphere.
                type: string
              vmIp:
                description: |-
                  VmIp describes the Primary IP address assigned to the guest operating system, if known.
                  Multiple IPs can be available for the VirtualMachine. Refer to networkInterfaces in the VirtualMachine
                  status for additional IPs
                type: string
              volumes:
                description: |-
                  Volumes describes a list of current status information for each Volume that is desired to be attached to the
                  VirtualMachine.
                items:
                  description: VirtualMachineVolumeStatus defines the observed state
                    of a VirtualMachineVolume instance.
                  properties:
                    attached:
                      description: Attached represents whether a volume has been successfully
                        attached to the VirtualMachine or not.
                      type: boolean
                    diskUUID:
                      description: DiskUuid represents the underlying virtual disk
                        UUID and is present when attachment succeeds.
                      type: string
                    error:
                      description: Error represents the last error seen when attaching
                        or detaching a volume.  Error will be empty if attachment
                        succeeds.
                      type: string
                    name:
                      description: Name is the name of the volume in a VirtualMachine.
                      type: string
                  required:
                  - attached
                  - diskUUID
                  - error
                  - name
                  type: object
                type: array
              zone:
                description: |-
                  Zone describes the availability zone where the VirtualMachine has been scheduled.
                  Please note this field may be empty when the cluster is not zone-aware.
                type: string
            type: object
        type: object
    served: true
    storage: false
    subresources:
      status: {}
  - additionalPrinterColumns:
    - jsonPath: .status.powerState
      name: Power-State
      type: string
    - jsonPath: .spec.className
      name: Class
      priority: 1
      type: string
    - jsonPath: .spec.imageName
      name: Image
      priority: 1
      type: string
    - jsonPath: .status.network.primaryIP4
      name: Primary-IP4
      priority: 1
      type: string
    - jsonPath: .metadata.creationTimestamp
      name: Age
      type: date
    name: v1alpha2
    schema:
      openAPIV3Schema:
        description: |-
          VirtualMachine is the schema for the virtualmachines API and represents the
          desired state and observed status of a virtualmachines resource.
        properties:
          apiVersion:
            description: |-
              APIVersion defines the versioned schema of this representation of an object.
              Servers should convert recognized schemas to the latest internal value, and
              may reject unrecognized values.
              More info: https://git.k8s.io/community/contributors/devel/sig-architecture/api-conventions.md#resources
            type: string
          kind:
            description: |-
              Kind is a string value representing the REST resource this object represents.
              Servers may infer this from the endpoint the client submits requests to.
              Cannot be updated.
              In CamelCase.
              More info: https://git.k8s.io/community/contributors/devel/sig-architecture/api-conventions.md#types-kinds
            type: string
          metadata:
            type: object
          spec:
            description: VirtualMachineSpec defines the desired state of a VirtualMachine.
            properties:
              advanced:
                description: Advanced describes a set of optional, advanced VM configuration
                  options.
                properties:
                  bootDiskCapacity:
                    anyOf:
                    - type: integer
                    - type: string
                    description: |-
                      BootDiskCapacity is the capacity of the VM's boot disk -- the first disk
                      from the VirtualMachineImage from which the VM was deployed.


                      Please note it is not advised to change this value while the VM is
                      running. Also, resizing the VM's boot disk may require actions inside of
                      the guest to take advantage of the additional capacity. Finally, changing
                      the size of the VM's boot disk, even increasing it, could adversely
                      affect the VM.
                    pattern: ^(\+|-)?(([0-9]+(\.[0-9]*)?)|(\.[0-9]+))(([KMGTPE]i)|[numkMGTPE]|([eE](\+|-)?(([0-9]+(\.[0-9]*)?)|(\.[0-9]+))))?$
                    x-kubernetes-int-or-string: true
                  changeBlockTracking:
                    description: |-
                      ChangeBlockTracking is a flag that enables incremental backup support
                      for this VM, a feature utilized by external backup systems such as
                      VMware Data Recovery.
                    type: boolean
                  defaultVolumeProvisioningMode:
                    description: |-
                      DefaultVolumeProvisioningMode specifies the default provisioning mode for
                      persistent volumes managed by this VM.
                    enum:
                    - Thin
                    - Thick
                    - ThickEagerZero
                    type: string
                type: object
              bootstrap:
                description: |-
                  Bootstrap describes the desired state of the guest's bootstrap
                  configuration.


                  If omitted, a default bootstrap method may be selected based on the
                  guest OS identifier. If Linux, then the LinuxPrep method is used.
                properties:
                  cloudInit:
                    description: |-
                      CloudInit may be used to bootstrap Linux guests with Cloud-Init or
                      Windows guests that support Cloudbase-Init.


                      The guest's networking stack is configured by Cloud-Init on Linux guests
                      and Cloudbase-Init on Windows guests.


                      Please note this bootstrap provider may not be used in conjunction with
                      the other bootstrap providers.
                    properties:
                      cloudConfig:
                        description: |-
                          CloudConfig describes a subset of a Cloud-Init CloudConfig, used to
                          bootstrap the VM.


                          Please note this field and RawCloudConfig are mutually exclusive.
                        properties:
                          defaultUserEnabled:
                            description: |-
                              DefaultUserEnabled may be set to true to ensure even if the Users field
                              is not empty, the default user is still created on systems that have one
                              defined. By default, Cloud-Init ignores the default user if the
                              CloudConfig provides one or more non-default users via the Users field.
                            type: boolean
                          runcmd:
                            description: |-
                              RunCmd allows running one or more commands on the guest.
                              The entries in this list can adhere to two, different formats:


                              Format 1 -- a string that contains the command and its arguments, ex.


                                  runcmd:
                                  - "ls -al"


                              Format 2 -- a list of the command and its arguments, ex.


                                  runcmd:
                                  - - echo
                                    - "Hello, world."
                            x-kubernetes-preserve-unknown-fields: true
                          ssh_pwauth:
                            description: |-
                              SSHPwdAuth sets whether or not to accept password authentication. ``true`` will enable password
                              auth. ``false`` will disable. Default: leave the value unchanged. In order for this
                              config to be applied, SSH may need to be restarted. On systemd systems, this restart will
                              only happen if the SSH service has already been started. On non-systemd systems, a
                              restart will be attempted regardless of the service state.
                            type: boolean
                          timezone:
                            description: Timezone describes the timezone represented
                              in /usr/share/zoneinfo.
                            type: string
                          users:
                            description: Users allows adding/configuring one or more
                              users on the guest.
                            items:
                              description: User is a CloudConfig user data structure.
                              properties:
                                create_groups:
                                  description: |-
                                    CreateGroups is a flag that may be set to false to disable creation of
                                    specified user groups.


                                    Defaults to true when Name is not "default".
                                  type: boolean
                                expiredate:
                                  description: ExpireData is the date on which the
                                    user's account will be disabled.
                                  type: string
                                gecos:
                                  description: |-
                                    Gecos is an optional comment about the user, usually a comma-separated
                                    string of the user's real name and contact information.
                                  type: string
                                groups:
                                  description: Groups is an optional list of groups
                                    to add to the user.
                                  items:
                                    type: string
                                  type: array
                                hashed_passwd:
                                  description: |-
                                    HashedPasswd is a hash of the user's password that will be applied even
                                    if the specified user already exists.
                                  properties:
                                    key:
                                      description: Key is the key in the secret that
                                        specifies the requested data.
                                      type: string
                                    name:
                                      description: Name is the name of the secret.
                                      type: string
                                  required:
                                  - key
                                  - name
                                  type: object
                                homedir:
                                  description: |-
                                    Homedir is the optional home directory for the user.


                                    Defaults to "/home/<username>" when Name is not "default".
                                  type: string
                                inactive:
                                  description: |-
                                    Inactive optionally represents the number of days until the user is
                                    disabled.
                                  format: int32
                                  type: integer
                                lock_passwd:
                                  description: |-
                                    LockPasswd disables password login.


                                    Defaults to true when Name is not "default".
                                  type: boolean
                                name:
                                  description: |-
                                    Name is the user's login name.


                                    Please note this field may be set to the special value of "default" when
                                    this User is the first element in the Users list from the CloudConfig.
                                    When set to "default", all other fields from this User must be nil.
                                  type: string
                                no_create_home:
                                  description: |-
                                    NoCreateHome prevents the creation of the home directory.


                                    Defaults to false when Name is not "default".
                                  type: boolean
                                no_log_init:
                                  description: |-
                                    NoLogInit prevents the initialization of lastlog and faillog for the
                                    user.


                                    Defaults to false when Name is not "default".
                                  type: boolean
                                no_user_group:
                                  description: |-
                                    NoUserGroup prevents the creation of the group named after the user.


                                    Defaults to false when Name is not "default".
                                  type: boolean
                                passwd:
                                  description: |-
                                    Passwd is a hash of the user's password that will be applied only to
                                    a newly created user. To apply a new, hashed password to an existing user
                                    please use HashedPasswd instead.
                                  properties:
                                    key:
                                      description: Key is the key in the secret that
                                        specifies the requested data.
                                      type: string
                                    name:
                                      description: Name is the name of the secret.
                                      type: string
                                  required:
                                  - key
                                  - name
                                  type: object
                                primary_group:
                                  description: |-
                                    PrimaryGroup is the primary group for the user.


                                    Defaults to the value of the Name field when it is not "default".
                                  type: string
                                selinux_user:
                                  description: SELinuxUser is the SELinux user for
                                    the user's login.
                                  type: string
                                shell:
                                  description: |-
                                    Shell is the path to the user's login shell.


                                    Please note the default is to set no shell, which results in a
                                    system-specific default being used.
                                  type: string
                                snapuser:
                                  description: |-
                                    SnapUser specifies an e-mail address to create the user as a Snappy user
                                    through "snap create-user".


                                    If an Ubuntu SSO account is associated with the address, the username and
                                    SSH keys will be requested from there.
                                  type: string
                                ssh_authorized_keys:
                                  description: |-
                                    SSHAuthorizedKeys is a list of SSH keys to add to the user's authorized
                                    keys file.


                                    Please note this field may not be combined with SSHRedirectUser.
                                  items:
                                    type: string
                                  type: array
                                ssh_import_id:
                                  description: |-
                                    SSHImportID is a list of SSH IDs to import for the user.


                                    Please note this field may not be combined with SSHRedirectUser.
                                  items:
                                    type: string
                                  type: array
                                ssh_redirect_user:
                                  description: |-
                                    SSHRedirectUser may be set to true to disable SSH logins for this user.


                                    Please note that when specified, all SSH keys from cloud meta-data will
                                    be configured in a disabled state for this user. Any SSH login as this
                                    user will timeout with a message to login instead as the default user.


                                    This field may not be combined with SSHAuthorizedKeys or SSHImportID.


                                    Defaults to false when Name is not "default".
                                  type: boolean
                                sudo:
                                  description: |-
                                    Sudo is a sudo rule to apply to the user.


                                    When omitted, no sudo rules will be applied to the user.
                                  type: string
                                system:
                                  description: |-
                                    System is an optional flag that indicates the user should be created as
                                    a system user with no home directory.


                                    Defaults to false when Name is not "default".
                                  type: boolean
                                uid:
                                  description: |-
                                    UID is the user's ID.


                                    When omitted the guest will default to the next available number.
                                  format: int64
                                  type: integer
                              required:
                              - name
                              type: object
                            type: array
                            x-kubernetes-list-map-keys:
                            - name
                            x-kubernetes-list-type: map
                          write_files:
                            description: WriteFiles
                            items:
                              description: |-
                                WriteFile is a CloudConfig
                                write_file data structure.
                              properties:
                                append:
                                  description: |-
                                    Append specifies whether or not to append the content to an existing file
                                    if the file specified by Path already exists.
                                  type: boolean
                                content:
                                  description: |-
                                    Content is the optional content to write to the provided Path.


                                    When omitted an empty file will be created or existing file will be
                                    modified.


                                    The value for this field can adhere to two, different formats:


                                    Format 1 -- a string that contains the command and its arguments, ex.


                                        content: Hello, world.


                                    Please note that format 1 supports all of the manners of specifying a
                                    YAML string.


                                    Format 2 -- a secret reference with the name of the key that contains
                                                the content for the file, ex.


                                        content:
                                          name: my-bootstrap-secret
                                          key: my-file-content
                                  x-kubernetes-preserve-unknown-fields: true
                                defer:
                                  description: |-
                                    Defer indicates to defer writing the file until Cloud-Init's "final"
                                    stage, after users are created and packages are installed.
                                  type: boolean
                                encoding:
                                  default: text/plain
                                  description: Encoding is an optional encoding type
                                    of the content.
                                  enum:
                                  - b64
                                  - base64
                                  - gz
                                  - gzip
                                  - gz+b64
                                  - gz+base64
                                  - gzip+b64
                                  - gzip+base64
                                  - text/plain
                                  type: string
                                owner:
                                  default: root:root
                                  description: Owner is an optional "owner:group"
                                    to chown the file.
                                  type: string
                                path:
                                  description: Path is the path of the file to which
                                    the content is decoded and written.
                                  type: string
                                permissions:
                                  default: "0644"
                                  description: |-
                                    Permissions an optional set of file permissions to set.


                                    Please note the permissions should be specified as an octal string, ex.
                                    "0###".


                                    When omitted the guest will default this value to "0644".
                                  type: string
                              required:
                              - path
                              type: object
                            type: array
                            x-kubernetes-list-map-keys:
                            - path
                            x-kubernetes-list-type: map
                        type: object
                      rawCloudConfig:
                        description: |-
                          RawCloudConfig describes a key in a Secret resource that contains the
                          CloudConfig data used to bootstrap the VM.


                          The CloudConfig data specified by the key may be plain-text,
                          base64-encoded, or gzipped and base64-encoded.


                          Please note this field and CloudConfig are mutually exclusive.
                        properties:
                          key:
                            description: Key is the key in the secret that specifies
                              the requested data.
                            type: string
                          name:
                            description: Name is the name of the secret.
                            type: string
                        required:
                        - key
                        - name
                        type: object
                      sshAuthorizedKeys:
                        description: |-
                          SSHAuthorizedKeys is a list of public keys that CloudInit will apply to
                          the guest's default user.
                        items:
                          type: string
                        type: array
                    type: object
                  linuxPrep:
                    description: |-
                      LinuxPrep may be used to bootstrap Linux guests.


                      The guest's networking stack is configured by Guest OS Customization
                      (GOSC).


                      Please note this bootstrap provider may be used in conjunction with the
                      VAppConfig bootstrap provider when wanting to configure the guest's
                      network with GOSC but also send vApp/OVF properties into the guest.


                      This bootstrap provider may not be used in conjunction with the CloudInit
                      or Sysprep bootstrap providers.
                    properties:
                      hardwareClockIsUTC:
                        description: |-
                          HardwareClockIsUTC specifies whether the hardware clock is in UTC or
                          local time.
                        type: boolean
                      timeZone:
                        description: |-
                          TimeZone is a case-sensitive timezone, such as Europe/Sofia.


                          Valid values are based on the tz (timezone) database used by Linux and
                          other Unix systems. The values are strings in the form of
                          "Area/Location," in which Area is a continent or ocean name, and
                          Location is the city, island, or other regional designation.


                          Please see https://kb.vmware.com/s/article/2145518 for a list of valid
                          time zones for Linux systems.
                        type: string
                    type: object
                  sysprep:
                    description: |-
                      Sysprep may be used to bootstrap Windows guests.


                      The guest's networking stack is configured by Guest OS Customization
                      (GOSC).


                      Please note this bootstrap provider may be used in conjunction with the
                      VAppConfig bootstrap provider when wanting to configure the guest's
                      network with GOSC but also send vApp/OVF properties into the guest.


                      This bootstrap provider may not be used in conjunction with the CloudInit
                      or LinuxPrep bootstrap providers.
                    properties:
                      rawSysprep:
                        description: |-
                          RawSysprep describes a key in a Secret resource that contains an XML
                          string of the Sysprep text used to bootstrap the VM.


                          The data specified by the Secret key may be plain-text, base64-encoded,
                          or gzipped and base64-encoded.


                          Please note this field and Sysprep are mutually exclusive.
                        properties:
                          key:
                            description: Key is the key in the secret that specifies
                              the requested data.
                            type: string
                          name:
                            description: Name is the name of the secret.
                            type: string
                        required:
                        - key
                        - name
                        type: object
                      sysprep:
                        description: |-
                          Sysprep is an object representation of a Windows sysprep.xml answer file.


                          This field encloses all the individual keys listed in a sysprep.xml file.


                          For more detailed information please see
                          https://technet.microsoft.com/en-us/library/cc771830(v=ws.10).aspx.


                          Please note this field and RawSysprep are mutually exclusive.
                        properties:
                          guiRunOnce:
                            description: GUIRunOnce is a representation of the Sysprep
                              GuiRunOnce key.
                            properties:
                              commands:
                                description: |-
                                  Commands is a list of commands to run at first user logon, after guest
                                  customization.
                                items:
                                  type: string
                                type: array
                            type: object
                          guiUnattended:
                            description: GUIUnattended is a representation of the
                              Sysprep GUIUnattended key.
                            properties:
                              autoLogon:
                                description: |-
                                  AutoLogon determine whether the machine automatically logs on as
                                  Administrator.


                                  Please note if AutoLogon is true, then Password must be set or guest
                                  customization will fail.
                                type: boolean
                              autoLogonCount:
                                description: |-
                                  AutoLogonCount specifies the number of times the machine should
                                  automatically log on as Administrator.


                                  Generally it should be 1, but if your setup requires a number of reboots,
                                  you may want to increase it. This number may be determined by the list of
                                  commands executed by the GuiRunOnce command.


                                  Please note this field must be specified with a non-zero positive integer if AutoLogon is true.
                                format: int32
                                type: integer
                              password:
                                description: |-
                                  Password is the new administrator password for the machine.


                                  To specify that the password should be set to blank (that is, no
                                  password), set the password value to NULL. Because of encryption, "" is
                                  NOT a valid value.


                                  Please note if the password is set to blank and AutoLogon is true, the
                                  guest customization will fail.


                                  If the XML file is generated by the VirtualCenter Customization Wizard,
                                  then the password is encrypted. Otherwise, the client should set the
                                  plainText attribute to true, so that the customization process does not
                                  attempt to decrypt the string.


                                  When not explicitly specified, the Key field for the selector defaults to
                                  `password`.
                                properties:
                                  key:
                                    default: password
                                    description: Key is the key in the secret that
                                      specifies the requested data.
                                    type: string
                                  name:
                                    description: Name is the name of the secret.
                                    type: string
                                required:
                                - key
                                - name
                                type: object
                              timeZone:
                                description: |-
                                  TimeZone is the time zone index for the virtual machine.


                                  Please note that numbers correspond to time zones listed at
                                  https://bit.ly/3Rzv8oL.
                                format: int32
                                type: integer
                            type: object
                          identification:
                            description: Identification is a representation of the
                              Sysprep Identification key.
                            properties:
                              domainAdmin:
                                description: |-
                                  DomainAdmin is the domain user account used for authentication if the
                                  virtual machine is joining a domain. The user does not need to be a
                                  domain administrator, but the account must have the privileges required
                                  to add computers to the domain.
                                type: string
                              domainAdminPassword:
                                description: |-
                                  DomainAdminPassword is the password for the domain user account used for
                                  authentication if the virtual machine is joining a domain.


                                  When not explicitly specified, the Key field for the selector defaults to
                                  `domain_admin_password`.
                                properties:
                                  key:
                                    default: domain_admin_password
                                    description: Key is the key in the secret that
                                      specifies the requested data.
                                    type: string
                                  name:
                                    description: Name is the name of the secret.
                                    type: string
                                required:
                                - key
                                - name
                                type: object
                              joinDomain:
                                description: |-
                                  JoinDomain is the domain that the virtual machine should join. If this
                                  value is supplied, then DomainAdmin and DomainAdminPassword must also be
                                  supplied, and the JoinWorkgroup name must be empty.
                                type: string
                              joinWorkgroup:
                                description: |-
                                  JoinWorkgroup is the workgroup that the virtual machine should join. If
                                  this value is supplied, then the JoinDomain and the authentication fields
                                  (DomainAdmin and DomainAdminPassword) must be empty.
                                type: string
                            type: object
                          licenseFilePrintData:
                            description: |-
                              LicenseFilePrintData is a representation of the Sysprep
                              LicenseFilePrintData key.


                              Please note this is required only for Windows 2000 Server and Windows
                              Server 2003.
                            properties:
                              autoMode:
                                description: AutoMode specifies the server licensing
                                  mode.
                                enum:
                                - perSeat
                                - perServer
                                type: string
                              autoUsers:
                                description: |-
                                  AutoUsers indicates the number of client licenses purchased for the
                                  VirtualCenter server being installed.


                                  Please note this value is ignored unless AutoMode is PerServer.
                                format: int32
                                type: integer
                            required:
                            - autoMode
                            type: object
                          userData:
                            description: UserData is a representation of the Sysprep
                              UserData key.
                            properties:
                              fullName:
                                description: FullName is the user's full name.
                                type: string
                              orgName:
                                description: OrgName is the name of the user's organization.
                                type: string
                              productID:
                                description: |-
                                  ProductID is a valid serial number.


                                  Please note unless the VirtualMachineImage was installed with a volume
                                  license key, ProductID must be set or guest customization will fail.


                                  When not explicitly specified, the Key field for the selector defaults to
                                  `domain_admin_password`.
                                properties:
                                  key:
                                    default: product_id
                                    description: Key is the key in the secret that
                                      specifies the requested data.
                                    type: string
                                  name:
                                    description: Name is the name of the secret.
                                    type: string
                                required:
                                - key
                                - name
                                type: object
                            required:
                            - fullName
                            - orgName
                            type: object
                        required:
                        - userData
                        type: object
                    type: object
                  vAppConfig:
                    description: |-
                      VAppConfig may be used to bootstrap guests that rely on vApp properties
                      (how VMware surfaces OVF properties on guests) to transport data into the
                      guest.


                      The guest's networking stack may be configured using either vApp
                      properties or GOSC.


                      Many OVFs define one or more properties that are used by the guest to
                      bootstrap its networking stack. If the VirtualMachineImage defines one or
                      more properties like this, then they can be configured to use the network
                      data provided for this VM at runtime by setting these properties to Go
                      template strings.


                      It is also possible to use GOSC to bootstrap this VM's network stack by
                      configuring either the LinuxPrep or Sysprep bootstrap providers.


                      Please note the VAppConfig bootstrap provider in conjunction with the
                      LinuxPrep bootstrap provider is the equivalent of setting the v1alpha1
                      VM metadata transport to "OvfEnv".


                      This bootstrap provider may not be used in conjunction with the CloudInit
                      bootstrap provider.
                    properties:
                      properties:
                        description: |-
                          Properties is a list of vApp/OVF property key/value pairs.


                          Please note this field and RawProperties are mutually exclusive.
                        items:
                          description: |-
                            KeyValueOrSecretKeySelectorPair is useful when wanting to realize a map as a
                            list of key/value pairs where each value could also reference data stored in
                            a Secret resource.
                          properties:
                            key:
                              description: Key is the key part of the key/value pair.
                              type: string
                            value:
                              description: Value is the optional value part of the
                                key/value pair.
                              properties:
                                from:
                                  description: |-
                                    From is specified to reference a value from a Secret resource.


                                    Please note this field is mutually exclusive with the Value field.
                                  properties:
                                    key:
                                      description: Key is the key in the secret that
                                        specifies the requested data.
                                      type: string
                                    name:
                                      description: Name is the name of the secret.
                                      type: string
                                  required:
                                  - key
                                  - name
                                  type: object
                                value:
                                  description: |-
                                    Value is used to directly specify a value.


                                    Please note this field is mutually exclusive with the From field.
                                  type: string
                              type: object
                          required:
                          - key
                          type: object
                        type: array
                        x-kubernetes-list-map-keys:
                        - key
                        x-kubernetes-list-type: map
                      rawProperties:
                        description: |-
                          RawProperties is the name of a Secret resource in the same Namespace as
                          this VM where each key/value pair from the Secret is used as a vApp
                          key/value pair.


                          Please note this field and Properties are mutually exclusive.
                        type: string
                    type: object
                type: object
              className:
                description: |-
                  ClassName describes the name of the VirtualMachineClass resource used to
                  deploy this VM.
                type: string
              imageName:
                description: |-
                  ImageName describes the name of the image resource used to deploy this
                  VM.


                  This field may be used to specify the name of a VirtualMachineImage
                  or ClusterVirtualMachineImage resource. The resolver first checks to see
                  if there is a VirtualMachineImage with the specified name. If no
                  such resource exists, the resolver then checks to see if there is a
                  ClusterVirtualMachineImage resource with the specified name in the same
                  Namespace as the VM being deployed.


                  This field may also be used to specify the display name (vSphere name) of
                  a VirtualMachineImage or ClusterVirtualMachineImage resource. If the
                  display name unambiguously resolves to a distinct VM image (among all
                  existing VirtualMachineImages in the VM's namespace and all existing
                  ClusterVirtualMachineImages), then a mutation webhook updates this field
                  with the VM image resource name. If the display name resolves to multiple
                  or no VM images, then the mutation webhook denies the request and outputs
                  an error message accordingly.
                type: string
              minHardwareVersion:
                description: |-
                  MinHardwareVersion describes the desired, minimum hardware version.


                  The logic that determines the hardware version is as follows:


                  1. If this field is set, then its value is used.
                  2. Otherwise, if the VirtualMachineClass used to deploy the VM contains a
                     non-empty hardware version, then it is used.
                  3. Finally, if the hardware version is still undetermined, the value is
                     set to the default hardware version for the Datacenter/Cluster/Host
                     where the VM is provisioned.


                  This field is never updated to reflect the derived hardware version.
                  Instead, VirtualMachineStatus.HardwareVersion surfaces
                  the observed hardware version.


                  Please note, setting this field's value to N ensures a VM's hardware
                  version is equal to or greater than N. For example, if a VM's observed
                  hardware version is 10 and this field's value is 13, then the VM will be
                  upgraded to hardware version 13. However, if the observed hardware
                  version is 17 and this field's value is 13, no change will occur.


                  Several features are hardware version dependent, for example:


                  * NVMe Controllers                >= 14
                  * Dynamic Direct Path I/O devices >= 17


                  Please refer to https://kb.vmware.com/s/article/1003746 for a list of VM
                  hardware versions.


                  It is important to remember that a VM's hardware version may not be
                  downgraded and upgrading a VM deployed from an image based on an older
                  hardware version to a more recent one may result in unpredictable
                  behavior. In other words, please be careful when choosing to upgrade a
                  VM to a newer hardware version.
                format: int32
                minimum: 13
                type: integer
              network:
                description: |-
                  Network describes the desired network configuration for the VM.


                  Please note this value may be omitted entirely and the VM will be
                  assigned a single, virtual network interface that is connected to the
                  Namespace's default network.
                properties:
                  disabled:
                    description: |-
                      Disabled is a flag that indicates whether or not to disable networking
                      for this VM.


                      When set to true, the VM is not configured with a default interface nor
                      any specified from the Interfaces field.
                    type: boolean
                  hostName:
                    description: |-
                      HostName is the value the guest uses as its host name.
                      If omitted then the name of the VM will be used.


                      Please note this feature is available only with the following bootstrap
                      providers: CloudInit, LinuxPrep, and Sysprep (except for RawSysprep).


                      When the bootstrap provider is Sysprep (except for RawSysprep) this is
                      used as the Computer Name.
                    type: string
                  interfaces:
                    description: |-
                      Interfaces is the list of network interfaces used by this VM.


                      If the Interfaces field is empty and the Disabled field is false, then
                      a default interface with the name eth0 will be created.


                      The maximum number of network interface allowed is 10 because of the limit
                      built into vSphere.
                    items:
                      description: |-
                        VirtualMachineNetworkInterfaceSpec describes the desired state of a VM's
                        network interface.
                      properties:
                        addresses:
                          description: |-
                            Addresses is an optional list of IP4 or IP6 addresses to assign to this
                            interface.


                            Please note this field is only supported if the connected network
                            supports manual IP allocation.


                            Please note IP4 and IP6 addresses must include the network prefix length,
                            ex. 192.168.0.10/24 or 2001:db8:101::a/64.


                            Please note this field may not contain IP4 addresses if DHCP4 is set
                            to true or IP6 addresses if DHCP6 is set to true.


                            Please note if the Interfaces field is non-empty then this field is
                            ignored and should be specified on the elements in the Interfaces list.
                          items:
                            type: string
                          type: array
                        dhcp4:
                          description: |-
                            DHCP4 indicates whether or not this interface uses DHCP for IP4
                            networking.


                            Please note this field is only supported if the network connection
                            supports DHCP.


                            Please note this field is mutually exclusive with IP4 addresses in the
                            Addresses field and the Gateway4 field.
                          type: boolean
                        dhcp6:
                          description: |-
                            DHCP6 indicates whether or not this interface uses DHCP for IP6
                            networking.


                            Please note this field is only supported if the network connection
                            supports DHCP.


                            Please note this field is mutually exclusive with IP6 addresses in the
                            Addresses field and the Gateway6 field.
                          type: boolean
                        gateway4:
                          description: |-
                            Gateway4 is the default, IP4 gateway for this interface.


                            Please note this field is only supported if the network connection
                            supports manual IP allocation.


                            If the network connection supports manual IP allocation and the
                            Addresses field includes at least one IP4 address, then this field
                            is required.


                            Please note the IP address must include the network prefix length, ex.
                            192.168.0.1/24.


                            Please note this field is mutually exclusive with DHCP4.
                          type: string
                        gateway6:
                          description: |-
                            Gateway6 is the primary IP6 gateway for this interface.


                            Please note this field is only supported if the network connection
                            supports manual IP allocation.


                            If the network connection supports manual IP allocation and the
                            Addresses field includes at least one IP6 address, then this field
                            is required.


                            Please note the IP address must include the network prefix length, ex.
                            2001:db8:101::1/64.


                            Please note this field is mutually exclusive with DHCP6.
                          type: string
                        guestDeviceName:
                          description: |-
                            GuestDeviceName is used to rename the device inside the guest when the
                            bootstrap provider is Cloud-Init. Please note it is up to the user to
                            ensure the provided device name does not conflict with any other devices
                            inside the guest, ex. dvd, cdrom, sda, etc.
                          pattern: ^\w\w+$
                          type: string
                        mtu:
                          description: |-
                            MTU is the Maximum Transmission Unit size in bytes.


                            Please note this feature is available only with the following bootstrap
                            providers: CloudInit.
                          format: int64
                          type: integer
                        name:
                          description: |-
                            Name describes the unique name of this network interface, used to
                            distinguish it from other network interfaces attached to this VM.


                            When the bootstrap provider is Cloud-Init and GuestDeviceName is not
                            specified, the device inside the guest will be renamed to this value.
                            Please note it is up to the user to ensure the provided name does not
                            conflict with any other devices inside the guest, ex. dvd, cdrom, sda, etc.
                          pattern: ^[a-z0-9]{2,}$
                          type: string
                        nameservers:
                          description: |-
                            Nameservers is a list of IP4 and/or IP6 addresses used as DNS
                            nameservers.


                            Please note this feature is available only with the following bootstrap
                            providers: CloudInit and Sysprep.


                            Please note that Linux allows only three nameservers
                            (https://linux.die.net/man/5/resolv.conf).
                          items:
                            type: string
                          type: array
                        network:
                          description: |-
                            Network is the name of the network resource to which this interface is
                            connected.


                            If no network is provided, then this interface will be connected to the
                            Namespace's default network.
                          properties:
                            apiVersion:
                              description: |-
                                APIVersion defines the versioned schema of this representation of an object.
                                Servers should convert recognized schemas to the latest internal value, and
                                may reject unrecognized values.
                                More info: https://git.k8s.io/community/contributors/devel/sig-architecture/api-conventions.md#resources
                              type: string
                            kind:
                              description: |-
                                Kind is a string value representing the REST resource this object represents.
                                Servers may infer this from the endpoint the client submits requests to.
                                Cannot be updated.
                                In CamelCase.
                                More info: https://git.k8s.io/community/contributors/devel/sig-architecture/api-conventions.md#types-kinds
                              type: string
                            name:
                              description: |-
                                Name refers to a unique resource in the current namespace.
                                More info: http://kubernetes.io/docs/user-guide/identifiers#names
                              type: string
                          required:
                          - name
                          type: object
                        routes:
                          description: |-
                            Routes is a list of optional, static routes.


                            Please note this feature is available only with the following bootstrap
                            providers: CloudInit.
                          items:
                            description: VirtualMachineNetworkRouteSpec defines a
                              static route for a guest.
                            properties:
                              metric:
                                description: Metric is the weight/priority of the
                                  route.
                                format: int32
                                type: integer
                              to:
                                description: To is an IP4 or IP6 address.
                                type: string
                              via:
                                description: Via is an IP4 or IP6 address.
                                type: string
                            required:
                            - metric
                            - to
                            - via
                            type: object
                          type: array
                        searchDomains:
                          description: |-
                            SearchDomains is a list of search domains used when resolving IP
                            addresses with DNS.


                            Please note this feature is available only with the following bootstrap
                            providers: CloudInit.
                          items:
                            type: string
                          type: array
                      required:
                      - name
                      type: object
                    maxItems: 10
                    type: array
                    x-kubernetes-list-map-keys:
                    - name
                    x-kubernetes-list-type: map
                  nameservers:
                    description: |-
                      Nameservers is a list of IP4 and/or IP6 addresses used as DNS
                      nameservers. These are applied globally.


                      Please note global nameservers are only available with the following
                      bootstrap providers: LinuxPrep and Sysprep. The Cloud-Init bootstrap
                      provider supports per-interface nameservers.


                      Please note that Linux allows only three nameservers
                      (https://linux.die.net/man/5/resolv.conf).
                    items:
                      type: string
                    type: array
                  searchDomains:
                    description: |-
                      SearchDomains is a list of search domains used when resolving IP
                      addresses with DNS. These are applied globally.


                      Please note global search domains are only available with the following
                      bootstrap providers: LinuxPrep and Sysprep. The Cloud-Init bootstrap
                      provider supports per-interface search domains.
                    items:
                      type: string
                    type: array
                type: object
              nextRestartTime:
                description: |-
                  NextRestartTime may be used to restart the VM, in accordance with
                  RestartMode, by setting the value of this field to "now"
                  (case-insensitive).


                  A mutating webhook changes this value to the current time (UTC), which
                  the VM controller then uses to determine the VM should be restarted by
                  comparing the value to the timestamp of the last time the VM was
                  restarted.


                  Please note it is not possible to schedule future restarts using this
                  field. The only value that users may set is the string "now"
                  (case-insensitive).
                type: string
              powerOffMode:
                default: TrySoft
                description: |-
                  PowerOffMode describes the desired behavior when powering off a VM.


                  There are three, supported power off modes: Hard, Soft, and
                  TrySoft. The first mode, Hard, is the equivalent of a physical
                  system's power cord being ripped from the wall. The Soft mode
                  requires the VM's guest to have VM Tools installed and attempts to
                  gracefully shutdown the VM. Its variant, TrySoft, first attempts
                  a graceful shutdown, and if that fails or the VM is not in a powered off
                  state after five minutes, the VM is halted.


                  If omitted, the mode defaults to TrySoft.
                enum:
                - Hard
                - Soft
                - TrySoft
                type: string
              powerState:
                description: |-
                  PowerState describes the desired power state of a VirtualMachine.


                  Please note this field may be omitted when creating a new VM and will
                  default to "PoweredOn." However, once the field is set to a non-empty
                  value, it may no longer be set to an empty value.


                  Additionally, setting this value to "Suspended" is not supported when
                  creating a new VM. The valid values when creating a new VM are
                  "PoweredOn" and "PoweredOff." An empty value is also allowed on create
                  since this value defaults to "PoweredOn" for new VMs.
                enum:
                - PoweredOff
                - PoweredOn
                - Suspended
                type: string
              readinessProbe:
                description: ReadinessProbe describes a probe used to determine the
                  VM's ready state.
                properties:
                  guestHeartbeat:
                    description: GuestHeartbeat specifies an action involving the
                      guest heartbeat status.
                    properties:
                      thresholdStatus:
                        default: green
                        description: |-
                          ThresholdStatus is the value that the guest heartbeat status must be at or above to be
                          considered successful.
                        enum:
                        - yellow
                        - green
                        type: string
                    type: object
                  guestInfo:
                    description: |-
                      GuestInfo specifies an action involving key/value pairs from GuestInfo.


                      The elements are evaluated with the logical AND operator, meaning
                      all expressions must evaluate as true for the probe to succeed.


                      For example, a VM resource's probe definition could be specified as the
                      following:


                              guestInfo:
                              - key:   ready
                                value: true


                      With the above configuration in place, the VM would not be considered
                      ready until the GuestInfo key "ready" was set to the value "true".


                      From within the guest operating system it is possible to set GuestInfo
                      key/value pairs using the program "vmware-rpctool," which is included
                      with VM Tools. For example, the following command will set the key
                      "guestinfo.ready" to the value "true":


                              vmware-rpctool "info-set guestinfo.ready true"


                      Once executed, the VM's readiness probe will be signaled and the
                      VM resource will be marked as ready.
                    items:
                      description: |-
                        GuestInfoAction describes a key from GuestInfo that must match the associated
                        value expression.
                      properties:
                        key:
                          description: |-
                            Key is the name of the GuestInfo key.


                            The key is automatically prefixed with "guestinfo." before being
                            evaluated. Thus if the key "guestinfo.mykey" is provided, it will be
                            evaluated as "guestinfo.guestinfo.mykey".
                          type: string
                        value:
                          description: |-
                            Value is a regular expression that is matched against the value of the
                            specified key.


                            An empty value is the equivalent of "match any" or ".*".


                            All values must adhere to the RE2 regular expression syntax as documented
                            at https://golang.org/s/re2syntax. Invalid values may be rejected or
                            ignored depending on the implementation of this API. Either way, invalid
                            values will not be considered when evaluating the ready state of a VM.
                          type: string
                      required:
                      - key
                      type: object
                    type: array
                  periodSeconds:
                    description: |-
                      PeriodSeconds specifics how often (in seconds) to perform the probe.
                      Defaults to 10 seconds. Minimum value is 1.
                    format: int32
                    minimum: 1
                    type: integer
                  tcpSocket:
                    description: |-
                      TCPSocket specifies an action involving a TCP port.


                      Deprecated: The TCPSocket action requires network connectivity that is not supported in all environments.
                      This field will be removed in a later API version.
                    properties:
                      host:
                        description: Host is an optional host name to connect to.
                          Host defaults to the VM IP.
                        type: string
                      port:
                        anyOf:
                        - type: integer
                        - type: string
                        description: |-
                          Port specifies a number or name of the port to access on the VM.
                          If the format of port is a number, it must be in the range 1 to 65535.
                          If the format of name is a string, it must be an IANA_SVC_NAME.
                        x-kubernetes-int-or-string: true
                    required:
                    - port
                    type: object
                  timeoutSeconds:
                    description: |-
                      TimeoutSeconds specifies a number of seconds after which the probe times out.
                      Defaults to 10 seconds. Minimum value is 1.
                    format: int32
                    maximum: 60
                    minimum: 1
                    type: integer
                type: object
              reserved:
                description: |-
                  Reserved describes a set of VM configuration options reserved for system
                  use.


                  Please note attempts to modify the value of this field by a DevOps user
                  will result in a validation error.
                properties:
                  resourcePolicyName:
                    description: |-
                      ResourcePolicyName describes the name of a
                      VirtualMachineSetResourcePolicy resource used to configure the VM's
                      resource policy.
                    type: string
                type: object
              restartMode:
                default: TrySoft
                description: |-
                  RestartMode describes the desired behavior for restarting a VM when
                  spec.nextRestartTime is set to "now" (case-insensitive).


                  There are three, supported suspend modes: Hard, Soft, and
                  TrySoft. The first mode, Hard, is where vSphere resets the VM without any
                  interaction inside of the guest. The Soft mode requires the VM's guest to
                  have VM Tools installed and asks the guest to restart the VM. Its
                  variant, TrySoft, first attempts a soft restart, and if that fails or
                  does not complete within five minutes, the VM is hard reset.


                  If omitted, the mode defaults to TrySoft.
                enum:
                - Hard
                - Soft
                - TrySoft
                type: string
              storageClass:
                description: |-
                  StorageClass describes the name of a Kubernetes StorageClass resource
                  used to configure this VM's storage-related attributes.


                  Please see https://kubernetes.io/docs/concepts/storage/storage-classes/
                  for more information on Kubernetes storage classes.
                type: string
              suspendMode:
                default: TrySoft
                description: |-
                  SuspendMode describes the desired behavior when suspending a VM.


                  There are three, supported suspend modes: Hard, Soft, and
                  TrySoft. The first mode, Hard, is where vSphere suspends the VM to
                  disk without any interaction inside of the guest. The Soft mode
                  requires the VM's guest to have VM Tools installed and attempts to
                  gracefully suspend the VM. Its variant, TrySoft, first attempts
                  a graceful suspend, and if that fails or the VM is not in a put into
                  standby by the guest after five minutes, the VM is suspended.


                  If omitted, the mode defaults to TrySoft.
                enum:
                - Hard
                - Soft
                - TrySoft
                type: string
              volumes:
                description: Volumes describes a list of volumes that can be mounted
                  to the VM.
                items:
                  description: VirtualMachineVolume represents a named volume in a
                    VM.
                  properties:
                    name:
                      description: |-
                        Name represents the volume's name. Must be a DNS_LABEL and unique within
                        the VM.
                      type: string
                    persistentVolumeClaim:
                      description: |-
                        PersistentVolumeClaim represents a reference to a PersistentVolumeClaim
                        in the same namespace.


                        More information is available at
                        https://kubernetes.io/docs/concepts/storage/persistent-volumes#persistentvolumeclaims.
                      properties:
                        claimName:
                          description: |-
                            claimName is the name of a PersistentVolumeClaim in the same namespace as the pod using this volume.
                            More info: https://kubernetes.io/docs/concepts/storage/persistent-volumes#persistentvolumeclaims
                          type: string
                        instanceVolumeClaim:
                          description: InstanceVolumeClaim is set if the PVC is backed
                            by instance storage.
                          properties:
                            size:
                              anyOf:
                              - type: integer
                              - type: string
                              description: Size is the size of the requested instance
                                storage volume.
                              pattern: ^(\+|-)?(([0-9]+(\.[0-9]*)?)|(\.[0-9]+))(([KMGTPE]i)|[numkMGTPE]|([eE](\+|-)?(([0-9]+(\.[0-9]*)?)|(\.[0-9]+))))?$
                              x-kubernetes-int-or-string: true
                            storageClass:
                              description: |-
                                StorageClass is the name of the Kubernetes StorageClass that provides
                                the backing storage for this instance storage volume.
                              type: string
                          required:
                          - size
                          - storageClass
                          type: object
                        readOnly:
                          description: |-
                            readOnly Will force the ReadOnly setting in VolumeMounts.
                            Default false.
                          type: boolean
                      required:
                      - claimName
                      type: object
                  required:
                  - name
                  type: object
                type: array
                x-kubernetes-list-map-keys:
                - name
                x-kubernetes-list-type: map
            type: object
          status:
            description: VirtualMachineStatus defines the observed state of a VirtualMachine
              instance.
            properties:
              biosUUID:
                description: |-
                  BiosUUID describes a unique identifier provided by the underlying
                  infrastructure provider that is exposed to the Guest OS BIOS as a unique
                  hardware identifier.
                type: string
              changeBlockTracking:
                description: ChangeBlockTracking describes the CBT enablement status
                  on the VM.
                type: boolean
              class:
                description: |-
                  Class is a reference to the VirtualMachineClass resource used to deploy
                  this VM.
                properties:
                  apiVersion:
                    description: |-
                      APIVersion defines the versioned schema of this representation of an
                      object. More info: https://git.k8s.io/community/contributors/devel/sig-architecture/api-conventions.md#resources
                    type: string
                  kind:
                    description: |-
                      Kind is a string value representing the REST resource this object
                      represents.
                      Servers may infer this from the endpoint the client submits requests to.
                      Cannot be updated.
                      In CamelCase.
                      More info: https://git.k8s.io/community/contributors/devel/sig-architecture/api-conventions.md#types-kinds
                    type: string
                  name:
                    description: |-
                      Name refers to a unique resource in the current namespace.
                      More info: http://kubernetes.io/docs/user-guide/identifiers#names
                    type: string
                required:
                - apiVersion
                - kind
                - name
                type: object
              conditions:
                description: Conditions describes the observed conditions of the VirtualMachine.
                items:
                  description: "Condition contains details for one aspect of the current
                    state of this API Resource.\n---\nThis struct is intended for
                    direct use as an array at the field path .status.conditions.  For
                    example,\n\n\n\ttype FooStatus struct{\n\t    // Represents the
                    observations of a foo's current state.\n\t    // Known .status.conditions.type
                    are: \"Available\", \"Progressing\", and \"Degraded\"\n\t    //
                    +patchMergeKey=type\n\t    // +patchStrategy=merge\n\t    // +listType=map\n\t
                    \   // +listMapKey=type\n\t    Conditions []metav1.Condition `json:\"conditions,omitempty\"
                    patchStrategy:\"merge\" patchMergeKey:\"type\" protobuf:\"bytes,1,rep,name=conditions\"`\n\n\n\t
                    \   // other fields\n\t}"
                  properties:
                    lastTransitionTime:
                      description: |-
                        lastTransitionTime is the last time the condition transitioned from one status to another.
                        This should be when the underlying condition changed.  If that is not known, then using the time when the API field changed is acceptable.
                      format: date-time
                      type: string
                    message:
                      description: |-
                        message is a human readable message indicating details about the transition.
                        This may be an empty string.
                      maxLength: 32768
                      type: string
                    observedGeneration:
                      description: |-
                        observedGeneration represents the .metadata.generation that the condition was set based upon.
                        For instance, if .metadata.generation is currently 12, but the .status.conditions[x].observedGeneration is 9, the condition is out of date
                        with respect to the current state of the instance.
                      format: int64
                      minimum: 0
                      type: integer
                    reason:
                      description: |-
                        reason contains a programmatic identifier indicating the reason for the condition's last transition.
                        Producers of specific condition types may define expected values and meanings for this field,
                        and whether the values are considered a guaranteed API.
                        The value should be a CamelCase string.
                        This field may not be empty.
                      maxLength: 1024
                      minLength: 1
                      pattern: ^[A-Za-z]([A-Za-z0-9_,:]*[A-Za-z0-9_])?$
                      type: string
                    status:
                      description: status of the condition, one of True, False, Unknown.
                      enum:
                      - "True"
                      - "False"
                      - Unknown
                      type: string
                    type:
                      description: |-
                        type of condition in CamelCase or in foo.example.com/CamelCase.
                        ---
                        Many .condition.type values are consistent across resources like Available, but because arbitrary conditions can be
                        useful (see .node.status.conditions), the ability to deconflict is important.
                        The regex it matches is (dns1123SubdomainFmt/)?(qualifiedNameFmt)
                      maxLength: 316
                      pattern: ^([a-z0-9]([-a-z0-9]*[a-z0-9])?(\.[a-z0-9]([-a-z0-9]*[a-z0-9])?)*/)?(([A-Za-z0-9][-A-Za-z0-9_.]*)?[A-Za-z0-9])$
                      type: string
                  required:
                  - lastTransitionTime
                  - message
                  - reason
                  - status
                  - type
                  type: object
                type: array
              hardwareVersion:
                description: |-
                  HardwareVersion describes the VirtualMachine resource's observed
                  hardware version.


                  Please refer to VirtualMachineSpec.MinHardwareVersion for more
                  information on the topic of a VM's hardware version.
                format: int32
                type: integer
              host:
                description: |-
                  Host describes the hostname or IP address of the infrastructure host
                  where the VM is executed.
                type: string
              image:
                description: |-
                  Image is a reference to the VirtualMachineImage resource used to deploy
                  this VM.
                properties:
                  apiVersion:
                    description: |-
                      APIVersion defines the versioned schema of this representation of an
                      object. More info: https://git.k8s.io/community/contributors/devel/sig-architecture/api-conventions.md#resources
                    type: string
                  kind:
                    description: |-
                      Kind is a string value representing the REST resource this object
                      represents.
                      Servers may infer this from the endpoint the client submits requests to.
                      Cannot be updated.
                      In CamelCase.
                      More info: https://git.k8s.io/community/contributors/devel/sig-architecture/api-conventions.md#types-kinds
                    type: string
                  name:
                    description: |-
                      Name refers to a unique resource in the current namespace.
                      More info: http://kubernetes.io/docs/user-guide/identifiers#names
                    type: string
                required:
                - apiVersion
                - kind
                - name
                type: object
              instanceUUID:
                description: |-
                  InstanceUUID describes the unique instance UUID provided by the
                  underlying infrastructure provider, such as vSphere.
                type: string
              lastRestartTime:
                description: LastRestartTime describes the last time the VM was restarted.
                format: date-time
                type: string
              network:
                description: |-
                  Network describes the observed state of the VM's network configuration.
                  Please note much of the network status information is only available if
                  the guest has VM Tools installed.
                properties:
                  config:
                    description: |-
                      Config describes the resolved, configured network settings for the VM,
                      such as an interface's IP address obtained from IPAM, or global DNS
                      settings.


                      Please note this information does *not* represent the *observed* network
                      state of the VM, but is intended for situations where someone boots a VM
                      with no appropriate bootstrap engine and needs to know the network config
                      valid for the deployed VM.
                    properties:
                      dns:
                        description: DNS describes the configured state of client-side
                          DNS.
                        properties:
                          hostName:
                            description: |-
                              HostName is the host name portion of the DNS name. For example,
                              the "my-vm" part of "my-vm.domain.local".
                            type: string
                          nameservers:
                            description: |-
                              Nameservers is a list of the IP addresses for the DNS servers to use.


                              IP4 addresses are specified using dotted decimal notation. For example,
                              "192.0.2.1".


                              IP6 addresses are 128-bit addresses represented as eight fields of up to
                              four hexadecimal digits. A colon separates each field (:). For example,
                              2001:DB8:101::230:6eff:fe04:d9ff. The address can also consist of the
                              symbol '::' to represent multiple 16-bit groups of contiguous 0's only
                              once in an address as described in RFC 2373.
                            items:
                              type: string
                            type: array
                          searchDomains:
                            description: |-
                              SearchDomains is a list of domains in which to search for hosts, in the
                              order of preference.
                            items:
                              type: string
                            type: array
                        type: object
                      interfaces:
                        description: Interfaces describes the configured state of
                          the network interfaces.
                        items:
                          description: |-
                            VirtualMachineNetworkConfigInterfaceStatus describes the configured state of
                            network interface.
                          properties:
                            dns:
                              description: DNS describes the interface's configured
                                DNS information.
                              properties:
                                hostName:
                                  description: |-
                                    HostName is the host name portion of the DNS name. For example,
                                    the "my-vm" part of "my-vm.domain.local".
                                  type: string
                                nameservers:
                                  description: |-
                                    Nameservers is a list of the IP addresses for the DNS servers to use.


                                    IP4 addresses are specified using dotted decimal notation. For example,
                                    "192.0.2.1".


                                    IP6 addresses are 128-bit addresses represented as eight fields of up to
                                    four hexadecimal digits. A colon separates each field (:). For example,
                                    2001:DB8:101::230:6eff:fe04:d9ff. The address can also consist of the
                                    symbol '::' to represent multiple 16-bit groups of contiguous 0's only
                                    once in an address as described in RFC 2373.
                                  items:
                                    type: string
                                  type: array
                                searchDomains:
                                  description: |-
                                    SearchDomains is a list of domains in which to search for hosts, in the
                                    order of preference.
                                  items:
                                    type: string
                                  type: array
                              type: object
                            ip:
                              description: IP describes the interface's configured
                                IP information.
                              properties:
                                addresses:
                                  description: |-
                                    Addresses describes configured IP addresses for this interface.
                                    Addresses include the network's prefix length, ex. 192.168.0.0/24 or
                                    2001:DB8:101::230:6eff:fe04:d9ff::/64.
                                  items:
                                    type: string
                                  type: array
                                dhcp:
                                  description: DHCP describes the interface's configured
                                    DHCP options.
                                  properties:
                                    ip4:
                                      description: IP4 describes the configured state
                                        of the IP4 DHCP settings.
                                      properties:
                                        enabled:
                                          description: Enabled describes whether DHCP
                                            is enabled.
                                          type: boolean
                                      type: object
                                    ip6:
                                      description: IP6 describes the configured state
                                        of the IP6 DHCP settings.
                                      properties:
                                        enabled:
                                          description: Enabled describes whether DHCP
                                            is enabled.
                                          type: boolean
                                      type: object
                                  type: object
                                gateway4:
                                  description: |-
                                    Gateway4 describes the interface's configured, default, IP4 gateway.


                                    Please note the IP address include the network prefix length, ex.
                                    192.168.0.1/24.
                                  type: string
                                gateway6:
                                  description: |-
                                    Gateway6 describes the interface's configured, default, IP6 gateway.


                                    Please note the IP address includes the network prefix length, ex.
                                    2001:db8:101::1/64.
                                  type: string
                              type: object
                            name:
                              description: |-
                                Name describes the corresponding network interface with the same name
                                in the VM's desired network interface list.


                                Please note this name is not necessarily related to the name of the
                                device as it is surfaced inside of the guest.
                              type: string
                          required:
                          - name
                          type: object
                        type: array
                    type: object
                  interfaces:
                    description: Interfaces describes the status of the VM's network
                      interfaces.
                    items:
                      description: |-
                        VirtualMachineNetworkInterfaceStatus describes the observed state of a
                        VM's network interface.
                      properties:
                        deviceKey:
                          description: |-
                            DeviceKey describes the unique hardware device key of this network
                            interface.
                          format: int32
                          type: integer
                        dns:
                          description: DNS describes the observed state of the interface's
                            DNS configuration.
                          properties:
                            dhcp:
                              description: |-
                                DHCP indicates whether or not dynamic host control protocol (DHCP) was
                                used to configure DNS configuration.
                              type: boolean
                            domainName:
                              description: |-
                                DomainName is the domain name portion of the DNS name. For example,
                                the "domain.local" part of "my-vm.domain.local".
                              type: string
                            hostName:
                              description: |-
                                HostName is the host name portion of the DNS name. For example,
                                the "my-vm" part of "my-vm.domain.local".
                              type: string
                            nameservers:
                              description: |-
                                Nameservers is a list of the IP addresses for the DNS servers to use.


                                IP4 addresses are specified using dotted decimal notation. For example,
                                "192.0.2.1".


                                IP6 addresses are 128-bit addresses represented as eight fields of up to
                                four hexadecimal digits. A colon separates each field (:). For example,
                                2001:DB8:101::230:6eff:fe04:d9ff. The address can also consist of the
                                symbol '::' to represent multiple 16-bit groups of contiguous 0's only
                                once in an address as described in RFC 2373.
                              items:
                                type: string
                              type: array
                            searchDomains:
                              description: |-
                                SearchDomains is a list of domains in which to search for hosts, in the
                                order of preference.
                              items:
                                type: string
                              type: array
                          type: object
                        ip:
                          description: IP describes the observed state of the interface's
                            IP configuration.
                          properties:
                            addresses:
                              description: Addresses describes observed IP addresses
                                for this interface.
                              items:
                                description: |-
                                  VirtualMachineNetworkInterfaceIPAddrStatus describes information about a
                                  specific IP address.
                                properties:
                                  address:
                                    description: |-
                                      Address is an IP4 or IP6 address and their network prefix length.


                                      An IP4 address is specified using dotted decimal notation. For example,
                                      "192.0.2.1".


                                      IP6 addresses are 128-bit addresses represented as eight fields of up to
                                      four hexadecimal digits. A colon separates each field (:). For example,
                                      2001:DB8:101::230:6eff:fe04:d9ff. The address can also consist of the
                                      symbol '::' to represent multiple 16-bit groups of contiguous 0's only
                                      once in an address as described in RFC 2373.
                                    type: string
                                  lifetime:
                                    description: Lifetime describes when this address
                                      will expire.
                                    format: date-time
                                    type: string
                                  origin:
                                    description: Origin describes how this address
                                      was configured.
                                    enum:
                                    - dhcp
                                    - linklayer
                                    - manual
                                    - other
                                    - random
                                    type: string
                                  state:
                                    description: State describes the state of this
                                      IP address.
                                    enum:
                                    - deprecated
                                    - duplicate
                                    - inaccessible
                                    - invalid
                                    - preferred
                                    - tentative
                                    - unknown
                                    type: string
                                required:
                                - address
                                type: object
                              type: array
                            autoConfigurationEnabled:
                              description: |-
                                AutoConfigurationEnabled describes whether or not ICMPv6 router
                                solicitation requests are enabled or disabled from a given interface.


                                These requests acquire an IP6 address and default gateway route from
                                zero-to-many routers on the connected network.


                                If not set then ICMPv6 is not available on this VM.
                              type: boolean
                            dhcp:
                              description: |-
                                DHCP describes the VM's observed, client-side, interface-specific DHCP
                                options.
                              properties:
                                ip4:
                                  description: IP4 describes the observed state of
                                    the IP4 DHCP client settings.
                                  properties:
                                    config:
                                      description: |-
                                        Config describes platform-dependent settings for the DHCP client.


                                        The key part is a unique number while the value part is the platform
                                        specific configuration command. For example on Linux and BSD systems
                                        using the file dhclient.conf output would be reported at system scope:
                                        key='1', value='timeout 60;' key='2', value='reboot 10;'. The output
                                        reported per interface would be:
                                        key='1', value='prepend domain-name-servers 192.0.2.1;'
                                        key='2', value='require subnet-mask, domain-name-servers;'.
                                      items:
                                        description: |-
                                          KeyValuePair is useful when wanting to realize a map as a list of key/value
                                          pairs.
                                        properties:
                                          key:
                                            description: Key is the key part of the
                                              key/value pair.
                                            type: string
                                          value:
                                            description: Value is the optional value
                                              part of the key/value pair.
                                            type: string
                                        required:
                                        - key
                                        type: object
                                      type: array
                                      x-kubernetes-list-map-keys:
                                      - key
                                      x-kubernetes-list-type: map
                                    enabled:
                                      description: Enabled reports the status of the
                                        DHCP client services.
                                      type: boolean
                                  type: object
                                ip6:
                                  description: IP6 describes the observed state of
                                    the IP6 DHCP client settings.
                                  properties:
                                    config:
                                      description: |-
                                        Config describes platform-dependent settings for the DHCP client.


                                        The key part is a unique number while the value part is the platform
                                        specific configuration command. For example on Linux and BSD systems
                                        using the file dhclient.conf output would be reported at system scope:
                                        key='1', value='timeout 60;' key='2', value='reboot 10;'. The output
                                        reported per interface would be:
                                        key='1', value='prepend domain-name-servers 192.0.2.1;'
                                        key='2', value='require subnet-mask, domain-name-servers;'.
                                      items:
                                        description: |-
                                          KeyValuePair is useful when wanting to realize a map as a list of key/value
                                          pairs.
                                        properties:
                                          key:
                                            description: Key is the key part of the
                                              key/value pair.
                                            type: string
                                          value:
                                            description: Value is the optional value
                                              part of the key/value pair.
                                            type: string
                                        required:
                                        - key
                                        type: object
                                      type: array
                                      x-kubernetes-list-map-keys:
                                      - key
                                      x-kubernetes-list-type: map
                                    enabled:
                                      description: Enabled reports the status of the
                                        DHCP client services.
                                      type: boolean
                                  type: object
                              type: object
                            macAddr:
                              description: MACAddr describes the observed MAC address
                                for this interface.
                              type: string
                          type: object
                        name:
                          description: |-
                            Name describes the corresponding network interface with the same name
                            in the VM's desired network interface list. If unset, then there is no
                            corresponding entry for this interface.


                            Please note this name is not necessarily related to the name of the
                            device as it is surfaced inside of the guest.
                          type: string
                      type: object
                    type: array
                  ipStacks:
                    description: |-
                      IPStacks describes information about the guest's configured IP networking
                      stacks.
                    items:
                      description: |-
                        VirtualMachineNetworkIPStackStatus describes the observed state of a
                        VM's IP stack.
                      properties:
                        dhcp:
                          description: DHCP describes the VM's observed, client-side,
                            system-wide DHCP options.
                          properties:
                            ip4:
                              description: IP4 describes the observed state of the
                                IP4 DHCP client settings.
                              properties:
                                config:
                                  description: |-
                                    Config describes platform-dependent settings for the DHCP client.


                                    The key part is a unique number while the value part is the platform
                                    specific configuration command. For example on Linux and BSD systems
                                    using the file dhclient.conf output would be reported at system scope:
                                    key='1', value='timeout 60;' key='2', value='reboot 10;'. The output
                                    reported per interface would be:
                                    key='1', value='prepend domain-name-servers 192.0.2.1;'
                                    key='2', value='require subnet-mask, domain-name-servers;'.
                                  items:
                                    description: |-
                                      KeyValuePair is useful when wanting to realize a map as a list of key/value
                                      pairs.
                                    properties:
                                      key:
                                        description: Key is the key part of the key/value
                                          pair.
                                        type: string
                                      value:
                                        description: Value is the optional value part
                                          of the key/value pair.
                                        type: string
                                    required:
                                    - key
                                    type: object
                                  type: array
                                  x-kubernetes-list-map-keys:
                                  - key
                                  x-kubernetes-list-type: map
                                enabled:
                                  description: Enabled reports the status of the DHCP
                                    client services.
                                  type: boolean
                              type: object
                            ip6:
                              description: IP6 describes the observed state of the
                                IP6 DHCP client settings.
                              properties:
                                config:
                                  description: |-
                                    Config describes platform-dependent settings for the DHCP client.


                                    The key part is a unique number while the value part is the platform
                                    specific configuration command. For example on Linux and BSD systems
                                    using the file dhclient.conf output would be reported at system scope:
                                    key='1', value='timeout 60;' key='2', value='reboot 10;'. The output
                                    reported per interface would be:
                                    key='1', value='prepend domain-name-servers 192.0.2.1;'
                                    key='2', value='require subnet-mask, domain-name-servers;'.
                                  items:
                                    description: |-
                                      KeyValuePair is useful when wanting to realize a map as a list of key/value
                                      pairs.
                                    properties:
                                      key:
                                        description: Key is the key part of the key/value
                                          pair.
                                        type: string
                                      value:
                                        description: Value is the optional value part
                                          of the key/value pair.
                                        type: string
                                    required:
                                    - key
                                    type: object
                                  type: array
                                  x-kubernetes-list-map-keys:
                                  - key
                                  x-kubernetes-list-type: map
                                enabled:
                                  description: Enabled reports the status of the DHCP
                                    client services.
                                  type: boolean
                              type: object
                          type: object
                        dns:
                          description: DNS describes the VM's observed, client-side
                            DNS configuration.
                          properties:
                            dhcp:
                              description: |-
                                DHCP indicates whether or not dynamic host control protocol (DHCP) was
                                used to configure DNS configuration.
                              type: boolean
                            domainName:
                              description: |-
                                DomainName is the domain name portion of the DNS name. For example,
                                the "domain.local" part of "my-vm.domain.local".
                              type: string
                            hostName:
                              description: |-
                                HostName is the host name portion of the DNS name. For example,
                                the "my-vm" part of "my-vm.domain.local".
                              type: string
                            nameservers:
                              description: |-
                                Nameservers is a list of the IP addresses for the DNS servers to use.


                                IP4 addresses are specified using dotted decimal notation. For example,
                                "192.0.2.1".


                                IP6 addresses are 128-bit addresses represented as eight fields of up to
                                four hexadecimal digits. A colon separates each field (:). For example,
                                2001:DB8:101::230:6eff:fe04:d9ff. The address can also consist of the
                                symbol '::' to represent multiple 16-bit groups of contiguous 0's only
                                once in an address as described in RFC 2373.
                              items:
                                type: string
                              type: array
                            searchDomains:
                              description: |-
                                SearchDomains is a list of domains in which to search for hosts, in the
                                order of preference.
                              items:
                                type: string
                              type: array
                          type: object
                        ipRoutes:
                          description: IPRoutes contain the VM's routing tables for
                            all address families.
                          items:
                            description: |-
                              VirtualMachineNetworkIPRouteStatus describes the observed state of a
                              guest network's IP routes.
                            properties:
                              gateway:
                                description: Gateway describes where to send the packets
                                  to next.
                                properties:
                                  address:
                                    description: Address is the IP4 or IP6 address
                                      of the gateway.
                                    type: string
                                  device:
                                    description: |-
                                      Device is the name of the device in the guest for which this gateway
                                      applies.
                                    type: string
                                type: object
                              networkAddress:
                                description: |-
                                  NetworkAddress is the IP4 or IP6 address of the destination network.


                                  Addresses include the network's prefix length, ex. 192.168.0.0/24 or
                                  2001:DB8:101::230:6eff:fe04:d9ff::/64.


                                  IP6 addresses are 128-bit addresses represented as eight fields of up to
                                  four hexadecimal digits. A colon separates each field (:). For example,
                                  2001:DB8:101::230:6eff:fe04:d9ff. The address can also consist of symbol
                                  '::' to represent multiple 16-bit groups of contiguous 0's only once in
                                  an address as described in RFC 2373.
                                type: string
                            required:
                            - gateway
                            - networkAddress
                            type: object
                          type: array
                        kernelConfig:
                          description: |-
                            KernelConfig describes the observed state of the VM's kernel IP
                            configuration settings.


                            The key part contains a unique number while the value part contains the
                            'key=value' as provided by the underlying provider. For example, on
                            Linux and/or BSD, the systcl -a output would be reported as:
                            key='5', value='net.ipv4.tcp_keepalive_time = 7200'.
                          items:
                            description: |-
                              KeyValuePair is useful when wanting to realize a map as a list of key/value
                              pairs.
                            properties:
                              key:
                                description: Key is the key part of the key/value
                                  pair.
                                type: string
                              value:
                                description: Value is the optional value part of the
                                  key/value pair.
                                type: string
                            required:
                            - key
                            type: object
                          type: array
                          x-kubernetes-list-map-keys:
                          - key
                          x-kubernetes-list-type: map
                      type: object
                    type: array
                  primaryIP4:
                    description: |-
                      PrimaryIP4 describes the VM's primary IP4 address.


                      If the bootstrap provider is CloudInit then this value is set to the
                      value of the VM's "guestinfo.local-ipv4" property. Please see
                      https://bit.ly/3NJB534 for more information on how this value is
                      calculated.


                      If the bootstrap provider is anything else then this field is set to the
                      value of the infrastructure VM's "guest.ipAddress" field. Please see
                      https://bit.ly/3Au0jM4 for more information.
                    type: string
                  primaryIP6:
                    description: |-
                      PrimaryIP6 describes the VM's primary IP6 address.


                      If the bootstrap provider is CloudInit then this value is set to the
                      value of the VM's "guestinfo.local-ipv6" property. Please see
                      https://bit.ly/3NJB534 for more information on how this value is
                      calculated.


                      If the bootstrap provider is anything else then this field is set to the
                      value of the infrastructure VM's "guest.ipAddress" field. Please see
                      https://bit.ly/3Au0jM4 for more information.
                    type: string
                type: object
              powerState:
                description: PowerState describes the observed power state of the
                  VirtualMachine.
                enum:
                - PoweredOff
                - PoweredOn
                - Suspended
                type: string
              uniqueID:
                description: |-
                  UniqueID describes a unique identifier that is provided by the underlying
                  infrastructure provider, such as vSphere.
                type: string
              volumes:
                description: |-
                  Volumes describes a list of current status information for each Volume
                  that is desired to be attached to the VM.
                items:
                  description: |-
                    VirtualMachineVolumeStatus defines the observed state of a
                    VirtualMachineVolume instance.
                  properties:
                    attached:
                      description: |-
                        Attached represents whether a volume has been successfully attached to
                        the VirtualMachine or not.
                      type: boolean
                    diskUUID:
                      description: |-
                        DiskUUID represents the underlying virtual disk UUID and is present when
                        attachment succeeds.
                      type: string
                    error:
                      description: |-
                        Error represents the last error seen when attaching or detaching a
                        volume.  Error will be empty if attachment succeeds.
                      type: string
                    name:
                      description: Name is the name of the attached volume.
                      type: string
                  required:
                  - name
                  type: object
                type: array
                x-kubernetes-list-map-keys:
                - name
                x-kubernetes-list-type: map
              zone:
                description: |-
                  Zone describes the availability zone where the VirtualMachine has been
                  scheduled.


                  Please note this field may be empty when the cluster is not zone-aware.
                type: string
            type: object
        type: object
    served: true
    storage: true
    subresources:
      status: {}<|MERGE_RESOLUTION|>--- conflicted
+++ resolved
@@ -100,48 +100,6 @@
                   instance.  See VirtualMachineClass for more description.
                 type: string
               imageName:
-<<<<<<< HEAD
-                description: "ImageName describes the name of the image resource used
-                  to deploy this VM. \n This field may be used to specify the name
-                  of a VirtualMachineImage or ClusterVirtualMachineImage resource.
-                  The resolver first checks to see if there is a VirtualMachineImage
-                  with the specified name. If no such resource exists, the resolver
-                  then checks to see if there is a ClusterVirtualMachineImage resource
-                  with the specified name in the same Namespace as the VM being deployed.
-                  \n This field may also be used to specify the display name (vSphere
-                  name) of a VirtualMachineImage or ClusterVirtualMachineImage resource.
-                  If the display name unambiguously resolves to a distinct VM image
-                  (among all existing VirtualMachineImages in the VM's namespace and
-                  all existing ClusterVirtualMachineImages), then a mutation webhook
-                  updates this field with the VM image resource name. If the display
-                  name resolves to multiple or no VM images, then the mutation webhook
-                  denies the request and outputs an error message accordingly."
-                type: string
-              minHardwareVersion:
-                description: "MinHardwareVersion specifies the desired minimum hardware
-                  version for this VM. \n Usually the VM's hardware version is derived
-                  from: 1. the VirtualMachineClass used to deploy the VM provided
-                  by the ClassName field 2. the datacenter/cluster/host default hardware
-                  version Setting this field will ensure that the hardware version
-                  of the VM is at least set to the specified value. To enforce this,
-                  it will override the value from the VirtualMachineClass. \n This
-                  field is never updated to reflect the derived hardware version.
-                  Instead, VirtualMachineStatus.HardwareVersion surfaces the observed
-                  hardware version. \n Please note, setting this field's value to
-                  N ensures a VM's hardware version is equal to or greater than N.
-                  For example, if a VM's observed hardware version is 10 and this
-                  field's value is 13, then the VM will be upgraded to hardware version
-                  13. However, if the observed hardware version is 17 and this field's
-                  value is 13, no change will occur. \n Several features are hardware
-                  version dependent, for example: \n * NVMe Controllers                >=
-                  14 * Dynamic Direct Path I/O devices >= 17 \n Please refer to https://kb.vmware.com/s/article/1003746
-                  for a list of VM hardware versions. \n It is important to remember
-                  that a VM's hardware version may not be downgraded and upgrading
-                  a VM deployed from an image based on an older hardware version to
-                  a more recent one may result in unpredictable behavior. In other
-                  words, please be careful when choosing to upgrade a VM to a newer
-                  hardware version."
-=======
                 description: |-
                   ImageName describes the name of the image resource used to deploy this
                   VM.
@@ -206,27 +164,10 @@
                   hardware version to a more recent one may result in unpredictable
                   behavior. In other words, please be careful when choosing to upgrade a
                   VM to a newer hardware version.
->>>>>>> b311ee89
                 format: int32
                 minimum: 13
                 type: integer
               networkInterfaces:
-<<<<<<< HEAD
-                description: "NetworkInterfaces describes a list of VirtualMachineNetworkInterfaces
-                  to be configured on the VirtualMachine instance. Each of these VirtualMachineNetworkInterfaces
-                  describes external network integration configurations that are to
-                  be used by the VirtualMachine controller when integrating the VirtualMachine
-                  into one or more external networks. \n The maximum number of network
-                  interface allowed is 10 because of the limit built into vSphere."
-                items:
-                  description: VirtualMachineNetworkInterface defines the properties
-                    of a network interface to attach to a VirtualMachine instance.  A
-                    VirtualMachineNetworkInterface describes network interface configuration
-                    that is used by the VirtualMachine controller when integrating
-                    the VirtualMachine into a VirtualNetwork. Currently, only NSX-T
-                    and vSphere Distributed Switch (VDS) type network integrations
-                    are supported using this VirtualMachineNetworkInterface structure.
-=======
                 description: |-
                   NetworkInterfaces describes a list of VirtualMachineNetworkInterfaces to be configured on the VirtualMachine instance.
                   Each of these VirtualMachineNetworkInterfaces describes external network integration configurations that are to be
@@ -241,7 +182,6 @@
                     VirtualMachine controller when integrating the VirtualMachine into a VirtualNetwork. Currently, only NSX-T
                     and vSphere Distributed Switch (VDS) type network integrations are supported using this VirtualMachineNetworkInterface
                     structure.
->>>>>>> b311ee89
                   properties:
                     ethernetCardType:
                       description: |-
@@ -256,16 +196,9 @@
                         NetworkName must be specified.
                       type: string
                     networkType:
-<<<<<<< HEAD
-                      description: NetworkType describes the type of VirtualNetwork
-                        that is referenced by the NetworkName. Currently, the supported
-                        NetworkTypes are "nsx-t", "nsx-t-subnet", "nsx-t-subnetset"
-                        and "vsphere-distributed".
-=======
                       description: |-
                         NetworkType describes the type of VirtualNetwork that is referenced by the NetworkName. Currently, the supported
                         NetworkTypes are "nsx-t", "nsx-t-subnet", "nsx-t-subnetset" and "vsphere-distributed".
->>>>>>> b311ee89
                       type: string
                     providerRef:
                       description: |-
@@ -399,19 +332,12 @@
                     minimum: 1
                     type: integer
                   tcpSocket:
-<<<<<<< HEAD
-                    description: "TCPSocket specifies an action involving a TCP port.
-                      \n Deprecated: The TCPSocket action requires network connectivity
-                      that is not supported in all environments. This field will be
-                      removed in a later API version."
-=======
                     description: |-
                       TCPSocket specifies an action involving a TCP port.
 
 
                       Deprecated: The TCPSocket action requires network connectivity that is not supported in all environments.
                       This field will be removed in a later API version.
->>>>>>> b311ee89
                     properties:
                       host:
                         description: Host is an optional host name to connect to.  Host
