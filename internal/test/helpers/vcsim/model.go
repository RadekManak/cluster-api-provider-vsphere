--- conflicted
+++ resolved
@@ -38,10 +38,7 @@
 		"ubuntu-2204-kube-v1.28.0",
 		"ubuntu-2204-kube-v1.29.0",
 		"ubuntu-2204-kube-v1.30.0",
-<<<<<<< HEAD
-=======
 		"ubuntu-2404-kube-v1.31.0",
->>>>>>> b311ee89
 	}
 )
 
