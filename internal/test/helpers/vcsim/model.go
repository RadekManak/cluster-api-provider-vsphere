/*
Copyright 2024 The Kubernetes Authors.

Licensed under the Apache License, Version 2.0 (the "License");
you may not use this file except in compliance with the License.
You may obtain a copy of the License at

    http://www.apache.org/licenses/LICENSE-2.0

Unless required by applicable law or agreed to in writing, software
distributed under the License is distributed on an "AS IS" BASIS,
WITHOUT WARRANTIES OR CONDITIONS OF ANY KIND, either express or implied.
See the License for the specific language governing permissions and
limitations under the License.
*/

package vcsim

import "fmt"

const (
	// DefaultNetworkName is the name of the default network that exists when starting a new vcsim instance.
	DefaultNetworkName = "VM Network"

	// DefaultStoragePolicyName is the name of the default storage policy that exists when starting a new vcsim instance.
	DefaultStoragePolicyName = "vSAN Default Storage Policy"
)

var (
	// DefaultVMTemplates is the name of the default VM templates the vcsim controller adds to new vcsim instance.
	// Note: There are no default templates when starting a new vcsim instance.
	// Note: For the sake of testing with vcsim the template doesn't really matter (nor the version of K8s hosted on it)
	// but we must provide at least the templates that are expected by test cluster classes.
	DefaultVMTemplates = []string{
		// NOTE: this list must be kept in sync with templates we are using in cluster classes.
		// IMPORTANT: keep this list sorted from oldest to newest.
		// TODO: consider if we want to make this extensible via the vCenterSimulator CR.
		"ubuntu-2204-kube-v1.28.0",
		"ubuntu-2204-kube-v1.29.0",
		"ubuntu-2204-kube-v1.30.0",
		"ubuntu-2404-kube-v1.31.0",
<<<<<<< HEAD
=======
		"ubuntu-2404-kube-v1.32.0",
>>>>>>> 8c1c84c2
	}
)

// DatacenterName provide a function to compute vcsim datacenter names given its index.
func DatacenterName(datacenter int) string {
	return fmt.Sprintf("DC%d", datacenter)
}

// ClusterName provide a function to compute vcsim cluster names given its index and the index of a datacenter.
func ClusterName(datacenter, cluster int) string {
	return fmt.Sprintf("%s_C%d", DatacenterName(datacenter), cluster)
}

// ClusterPath provides the path for a vcsim cluster given its index and the index of a datacenter.
func ClusterPath(datacenter, cluster int) string {
	return fmt.Sprintf("/%s/host/%s", DatacenterName(datacenter), ClusterName(datacenter, cluster))
}

// DatastoreName provide a function to compute vcsim datastore names given its index.
func DatastoreName(datastore int) string {
	return fmt.Sprintf("LocalDS_%d", datastore)
}

// DatastorePath provides the path for a vcsim datastore given its index and the index of a datacenter.
func DatastorePath(datacenter, datastore int) string {
	return fmt.Sprintf("/%s/datastore/%s", DatacenterName(datacenter), DatastoreName(datastore))
}

// ResourcePoolPath provides the path for a vcsim Resources folder given the index of a datacenter and the index of a cluster.
func ResourcePoolPath(datacenter, cluster int) string {
	return fmt.Sprintf("/%s/host/%s/Resources", DatacenterName(datacenter), ClusterName(datacenter, cluster))
}

// VMFolderName provide a function to compute vcsim vm folder name names given the index of a datacenter.
func VMFolderName(datacenter int) string {
	return fmt.Sprintf("%s/vm", DatacenterName(datacenter))
}

// VMPath provides the path for a vcsim VM given the index of a datacenter and the vm name.
func VMPath(datacenter int, vm string) string {
	return fmt.Sprintf("/%s/%s", VMFolderName(datacenter), vm)
}

// NetworkFolderName provide a function to compute vcsim network folder name names given the index of a datacenter.
func NetworkFolderName(datacenter int) string {
	return fmt.Sprintf("%s/network", DatacenterName(datacenter))
}

// NetworkPath provides the path for a vcsim network given the index of a datacenter and the network name.
func NetworkPath(datacenter int, network string) string {
	return fmt.Sprintf("/%s/%s", NetworkFolderName(datacenter), network)
}

// DistributedPortGroupName provide a function to compute vcsim distribute port group names in a datacenter.
func DistributedPortGroupName(datacenter int, distributedPortGroup int) string {
	return fmt.Sprintf("%s_DVPG%d", DatacenterName(datacenter), distributedPortGroup)
}<|MERGE_RESOLUTION|>--- conflicted
+++ resolved
@@ -39,10 +39,7 @@
 		"ubuntu-2204-kube-v1.29.0",
 		"ubuntu-2204-kube-v1.30.0",
 		"ubuntu-2404-kube-v1.31.0",
-<<<<<<< HEAD
-=======
 		"ubuntu-2404-kube-v1.32.0",
->>>>>>> 8c1c84c2
 	}
 )
 
