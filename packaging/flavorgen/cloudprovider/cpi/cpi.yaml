--- conflicted
+++ resolved
@@ -159,11 +159,7 @@
       priorityClassName: system-node-critical
       containers:
       - name: vsphere-cpi
-<<<<<<< HEAD
-        image: gcr.io/cloud-provider-vsphere/cpi/release/manager:v1.30.0-rc.0
-=======
         image: registry.k8s.io/cloud-pv-vsphere/cloud-provider-vsphere:v1.31.0
->>>>>>> b311ee89
         imagePullPolicy: IfNotPresent
         args:
           - --cloud-provider=vsphere
