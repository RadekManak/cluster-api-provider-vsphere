--- conflicted
+++ resolved
@@ -250,43 +250,6 @@
 		return err
 	}
 
-<<<<<<< HEAD
-func (r clusterReconciler) reconcileIdentitySecret(ctx *context.ClusterContext) error {
-	vsphereCluster := ctx.VSphereCluster
-	if !identity.IsSecretIdentity(vsphereCluster) {
-		return nil
-	}
-	secret := &apiv1.Secret{}
-	secretKey := client.ObjectKey{
-		Namespace: vsphereCluster.Namespace,
-		Name:      vsphereCluster.Spec.IdentityRef.Name,
-	}
-	err := ctx.Client.Get(ctx, secretKey, secret)
-	if err != nil {
-		return err
-	}
-
-	// If a different VSphereCluster is an owner return an error.
-	if !clusterutilv1.IsOwnedByObject(secret, vsphereCluster) && identity.IsOwnedByIdentityOrCluster(secret.GetOwnerReferences()) {
-		return fmt.Errorf("another cluster has set the OwnerRef for secret: %s/%s", secret.Namespace, secret.Name)
-	}
-
-	helper, err := patch.NewHelper(secret, ctx.Client)
-	if err != nil {
-		return err
-	}
-
-	// Ensure the VSphereCluster is an owner and that the APIVersion is up to date.
-	secret.SetOwnerReferences(clusterutilv1.EnsureOwnerRef(secret.GetOwnerReferences(),
-		metav1.OwnerReference{
-			APIVersion: infrav1.GroupVersion.String(),
-			Kind:       vsphereCluster.Kind,
-			Name:       vsphereCluster.Name,
-			UID:        vsphereCluster.UID,
-		},
-	))
-
-=======
 	// Ensure the VSphereCluster is an owner and that the APIVersion is up to date.
 	secret.SetOwnerReferences(clusterutilv1.EnsureOwnerRef(secret.GetOwnerReferences(),
 		metav1.OwnerReference{
@@ -297,18 +260,13 @@
 		},
 	))
 
->>>>>>> ea2dd153
 	// Ensure the finalizer is added.
 	if !ctrlutil.ContainsFinalizer(secret, infrav1.SecretIdentitySetFinalizer) {
 		ctrlutil.AddFinalizer(secret, infrav1.SecretIdentitySetFinalizer)
 	}
 	err = helper.Patch(ctx, secret)
 	if err != nil {
-<<<<<<< HEAD
-		return err
-=======
 		return pkgerrors.Wrapf(err, "Failed to patch secret %s", klog.KObj(secret))
->>>>>>> ea2dd153
 	}
 
 	return nil
