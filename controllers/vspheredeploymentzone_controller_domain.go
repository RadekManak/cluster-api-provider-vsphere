/*
Copyright 2021 The Kubernetes Authors.

Licensed under the Apache License, Version 2.0 (the "License");
you may not use this file except in compliance with the License.
You may obtain a copy of the License at

    http://www.apache.org/licenses/LICENSE-2.0

Unless required by applicable law or agreed to in writing, software
distributed under the License is distributed on an "AS IS" BASIS,
WITHOUT WARRANTIES OR CONDITIONS OF ANY KIND, either express or implied.
See the License for the specific language governing permissions and
limitations under the License.
*/

package controllers

import (
	"context"

	"github.com/pkg/errors"
	metav1 "k8s.io/apimachinery/pkg/apis/meta/v1"
<<<<<<< HEAD
	apierrors "k8s.io/apimachinery/pkg/util/errors"
=======
	kerrors "k8s.io/apimachinery/pkg/util/errors"
>>>>>>> ea2dd153
	clusterv1 "sigs.k8s.io/cluster-api/api/v1beta1"
	clusterutilv1 "sigs.k8s.io/cluster-api/util"
	"sigs.k8s.io/cluster-api/util/conditions"
	ctrl "sigs.k8s.io/controller-runtime"

	infrav1 "sigs.k8s.io/cluster-api-provider-vsphere/apis/v1beta1"
	capvcontext "sigs.k8s.io/cluster-api-provider-vsphere/pkg/context"
	"sigs.k8s.io/cluster-api-provider-vsphere/pkg/services/govmomi/cluster"
	"sigs.k8s.io/cluster-api-provider-vsphere/pkg/services/govmomi/metadata"
	"sigs.k8s.io/cluster-api-provider-vsphere/pkg/taggable"
)

func (r vsphereDeploymentZoneReconciler) reconcileFailureDomain(ctx context.Context, deploymentZoneCtx *capvcontext.VSphereDeploymentZoneContext, vsphereFailureDomain *infrav1.VSphereFailureDomain) error {
	// verify the failure domain for the region
	if err := r.reconcileInfraFailureDomain(ctx, deploymentZoneCtx, vsphereFailureDomain, vsphereFailureDomain.Spec.Region); err != nil {
		conditions.MarkFalse(deploymentZoneCtx.VSphereDeploymentZone, infrav1.VSphereFailureDomainValidatedCondition, infrav1.RegionMisconfiguredReason, clusterv1.ConditionSeverityError, err.Error())
		return errors.Wrapf(err, "failed to reconcile failure domain: region is not configured correctly")
	}

	// verify the failure domain for the zone
	if err := r.reconcileInfraFailureDomain(ctx, deploymentZoneCtx, vsphereFailureDomain, vsphereFailureDomain.Spec.Zone); err != nil {
		conditions.MarkFalse(deploymentZoneCtx.VSphereDeploymentZone, infrav1.VSphereFailureDomainValidatedCondition, infrav1.ZoneMisconfiguredReason, clusterv1.ConditionSeverityError, err.Error())
		return errors.Wrapf(err, "failed to reconcile failure domain: zone is not configured correctly")
	}

	if computeCluster := vsphereFailureDomain.Spec.Topology.ComputeCluster; computeCluster != nil {
		if err := r.reconcileComputeCluster(ctx, deploymentZoneCtx, vsphereFailureDomain); err != nil {
			return errors.Wrapf(err, "failed to reconcile failure domain: compute cluster %s is not configured correctly", *computeCluster)
		}
	}

	if err := r.reconcileTopology(ctx, deploymentZoneCtx, vsphereFailureDomain); err != nil {
		return errors.Wrap(err, "failed to reconcile failure domain: topology is not configured correctly")
	}

	// Ensure the VSphereDeploymentZone is marked as an owner of the VSphereFailureDomain.
<<<<<<< HEAD
	if err := updateOwnerReferences(ctx, ctx.VSphereFailureDomain, r.Client,
		func() []metav1.OwnerReference {
			return clusterutilv1.EnsureOwnerRef(
				ctx.VSphereFailureDomain.OwnerReferences,
				metav1.OwnerReference{
					APIVersion: infrav1.GroupVersion.String(),
					Kind:       ctx.VSphereDeploymentZone.Kind,
					Name:       ctx.VSphereDeploymentZone.Name,
					UID:        ctx.VSphereDeploymentZone.UID,
=======
	if err := updateOwnerReferences(ctx, vsphereFailureDomain, r.Client,
		func() []metav1.OwnerReference {
			return clusterutilv1.EnsureOwnerRef(
				vsphereFailureDomain.OwnerReferences,
				metav1.OwnerReference{
					APIVersion: infrav1.GroupVersion.String(),
					Kind:       "VSphereDeploymentZone",
					Name:       deploymentZoneCtx.VSphereDeploymentZone.Name,
					UID:        deploymentZoneCtx.VSphereDeploymentZone.UID,
>>>>>>> ea2dd153
				})
		}); err != nil {
		return err
	}

	// Mark the VSphereDeploymentZone as having a valid VSphereFailureDomain.
<<<<<<< HEAD
	conditions.MarkTrue(ctx.VSphereDeploymentZone, infrav1.VSphereFailureDomainValidatedCondition)
=======
	conditions.MarkTrue(deploymentZoneCtx.VSphereDeploymentZone, infrav1.VSphereFailureDomainValidatedCondition)
>>>>>>> ea2dd153
	return nil
}

func (r vsphereDeploymentZoneReconciler) reconcileInfraFailureDomain(ctx context.Context, deploymentZoneCtx *capvcontext.VSphereDeploymentZoneContext, vsphereFailureDomain *infrav1.VSphereFailureDomain, failureDomain infrav1.FailureDomain) error {
	if *failureDomain.AutoConfigure {
		return r.createAndAttachMetadata(ctx, deploymentZoneCtx, vsphereFailureDomain, failureDomain)
	}
	return r.verifyFailureDomain(ctx, deploymentZoneCtx, vsphereFailureDomain, failureDomain)
}

func (r vsphereDeploymentZoneReconciler) reconcileTopology(ctx context.Context, deploymentZoneCtx *capvcontext.VSphereDeploymentZoneContext, vsphereFailureDomain *infrav1.VSphereFailureDomain) error {
	topology := vsphereFailureDomain.Spec.Topology
	if datastore := topology.Datastore; datastore != "" {
		if _, err := deploymentZoneCtx.AuthSession.Finder.Datastore(ctx, datastore); err != nil {
			conditions.MarkFalse(deploymentZoneCtx.VSphereDeploymentZone, infrav1.VSphereFailureDomainValidatedCondition, infrav1.DatastoreNotFoundReason, clusterv1.ConditionSeverityError, "datastore %s is misconfigured", datastore)
			return errors.Wrapf(err, "unable to find datastore %s", datastore)
		}
	}

	for _, network := range topology.Networks {
		if _, err := deploymentZoneCtx.AuthSession.Finder.Network(ctx, network); err != nil {
			conditions.MarkFalse(deploymentZoneCtx.VSphereDeploymentZone, infrav1.VSphereFailureDomainValidatedCondition, infrav1.NetworkNotFoundReason, clusterv1.ConditionSeverityError, "network %s is misconfigured", network)
			return errors.Wrapf(err, "unable to find network %s", network)
		}
	}

	if hostPlacementInfo := topology.Hosts; hostPlacementInfo != nil {
		rule, err := cluster.VerifyAffinityRule(ctx, deploymentZoneCtx, *topology.ComputeCluster, hostPlacementInfo.HostGroupName, hostPlacementInfo.VMGroupName)
		switch {
		case err != nil:
			conditions.MarkFalse(deploymentZoneCtx.VSphereDeploymentZone, infrav1.VSphereFailureDomainValidatedCondition, infrav1.HostsMisconfiguredReason, clusterv1.ConditionSeverityError, "vm host affinity does not exist")
			return err
		case rule.Disabled():
			ctrl.LoggerFrom(ctx).V(4).Info("WARNING: vm-host rule for the failure domain is disabled", "hostGroup", hostPlacementInfo.HostGroupName, "vmGroup", hostPlacementInfo.VMGroupName)
			conditions.MarkFalse(deploymentZoneCtx.VSphereDeploymentZone, infrav1.VSphereFailureDomainValidatedCondition, infrav1.HostsAffinityMisconfiguredReason, clusterv1.ConditionSeverityWarning, "vm host affinity is disabled")
		default:
			conditions.MarkTrue(deploymentZoneCtx.VSphereDeploymentZone, infrav1.VSphereFailureDomainValidatedCondition)
		}
	}
	return nil
}

func (r vsphereDeploymentZoneReconciler) reconcileComputeCluster(ctx context.Context, deploymentZoneCtx *capvcontext.VSphereDeploymentZoneContext, vsphereFailureDomain *infrav1.VSphereFailureDomain) error {
	computeCluster := vsphereFailureDomain.Spec.Topology.ComputeCluster
	if computeCluster == nil {
		return nil
	}

	ccr, err := deploymentZoneCtx.AuthSession.Finder.ClusterComputeResource(ctx, *computeCluster)
	if err != nil {
		conditions.MarkFalse(deploymentZoneCtx.VSphereDeploymentZone, infrav1.VSphereFailureDomainValidatedCondition, infrav1.ComputeClusterNotFoundReason, clusterv1.ConditionSeverityError, "compute cluster %s not found", *computeCluster)
		return errors.Wrap(err, "compute cluster not found")
	}

	if resourcePool := deploymentZoneCtx.VSphereDeploymentZone.Spec.PlacementConstraint.ResourcePool; resourcePool != "" {
		rp, err := deploymentZoneCtx.AuthSession.Finder.ResourcePool(ctx, resourcePool)
		if err != nil {
			return errors.Wrapf(err, "unable to find resource pool")
		}

		ref, err := rp.Owner(ctx)
		if err != nil {
			conditions.MarkFalse(deploymentZoneCtx.VSphereDeploymentZone, infrav1.VSphereFailureDomainValidatedCondition, infrav1.ComputeClusterNotFoundReason, clusterv1.ConditionSeverityError, "resource pool owner not found")
			return errors.Wrap(err, "unable to find owner compute resource")
		}
		if ref.Reference() != ccr.Reference() {
			conditions.MarkFalse(deploymentZoneCtx.VSphereDeploymentZone, infrav1.VSphereFailureDomainValidatedCondition, infrav1.ResourcePoolNotFoundReason, clusterv1.ConditionSeverityError, "resource pool is not owned by compute cluster")
			return errors.Errorf("compute cluster %s does not own resource pool %s", *computeCluster, resourcePool)
		}
	}
	return nil
}

// verifyFailureDomain verifies the Failure Domain. It verifies the existence of tag and category specified and
// checks whether the specified tags exist on the DataCenter or Compute Cluster or Hosts (in a HostGroup).
func (r vsphereDeploymentZoneReconciler) verifyFailureDomain(ctx context.Context, deploymentZoneCtx *capvcontext.VSphereDeploymentZoneContext, vsphereFailureDomain *infrav1.VSphereFailureDomain, failureDomain infrav1.FailureDomain) error {
	if _, err := deploymentZoneCtx.AuthSession.TagManager.GetTagForCategory(ctx, failureDomain.Name, failureDomain.TagCategory); err != nil {
		return errors.Wrapf(err, "failed to verify tag %s and category %s", failureDomain.Name, failureDomain.TagCategory)
	}

	objects, err := taggable.GetObjects(ctx, deploymentZoneCtx, vsphereFailureDomain, failureDomain.Type)
	if err != nil {
		return errors.Wrapf(err, "failed to get objects of type %s", failureDomain.Type)
	}

	// All the objects should be associated to the tag
	for _, obj := range objects {
		hasTag, err := obj.HasTag(ctx, failureDomain.Name)
		if err != nil {
			return errors.Wrapf(err, "failed to verify if object %s has tag %s", obj, failureDomain.Name)
		}
		if !hasTag {
			return errors.Errorf("object %s does not have tag %s", obj, failureDomain.Name)
		}
	}
	return nil
}

func (r vsphereDeploymentZoneReconciler) createAndAttachMetadata(ctx context.Context, deploymentZoneCtx *capvcontext.VSphereDeploymentZoneContext, vsphereFailureDomain *infrav1.VSphereFailureDomain, failureDomain infrav1.FailureDomain) error {
	log := ctrl.LoggerFrom(ctx, "tagName", failureDomain.Name, "tagCategory", failureDomain.TagCategory, "failureDomainType", failureDomain.Type)
	categoryID, err := metadata.CreateCategory(ctx, deploymentZoneCtx, failureDomain.TagCategory, failureDomain.Type)
	if err != nil {
		return errors.Wrapf(err, "failed to create category %s", failureDomain.TagCategory)
	}
	err = metadata.CreateTag(ctx, deploymentZoneCtx, failureDomain.Name, categoryID)
	if err != nil {
		return errors.Wrapf(err, "failed to create tag %s", failureDomain.Name)
	}

	objects, err := taggable.GetObjects(ctx, deploymentZoneCtx, vsphereFailureDomain, failureDomain.Type)
	if err != nil {
		return errors.Wrapf(err, "failed to get objects of type %s", failureDomain.Type)
	}

	var errList []error
	for _, obj := range objects {
		log.V(4).Info("Attaching tag to object")
		err := obj.AttachTag(ctx, failureDomain.Name)
		if err != nil {
			errList = append(errList, errors.Wrapf(err, "failed to attach tag %s to object %s", failureDomain.Name, obj))
		}
	}
	return kerrors.NewAggregate(errList)
}<|MERGE_RESOLUTION|>--- conflicted
+++ resolved
@@ -21,11 +21,7 @@
 
 	"github.com/pkg/errors"
 	metav1 "k8s.io/apimachinery/pkg/apis/meta/v1"
-<<<<<<< HEAD
-	apierrors "k8s.io/apimachinery/pkg/util/errors"
-=======
 	kerrors "k8s.io/apimachinery/pkg/util/errors"
->>>>>>> ea2dd153
 	clusterv1 "sigs.k8s.io/cluster-api/api/v1beta1"
 	clusterutilv1 "sigs.k8s.io/cluster-api/util"
 	"sigs.k8s.io/cluster-api/util/conditions"
@@ -62,17 +58,6 @@
 	}
 
 	// Ensure the VSphereDeploymentZone is marked as an owner of the VSphereFailureDomain.
-<<<<<<< HEAD
-	if err := updateOwnerReferences(ctx, ctx.VSphereFailureDomain, r.Client,
-		func() []metav1.OwnerReference {
-			return clusterutilv1.EnsureOwnerRef(
-				ctx.VSphereFailureDomain.OwnerReferences,
-				metav1.OwnerReference{
-					APIVersion: infrav1.GroupVersion.String(),
-					Kind:       ctx.VSphereDeploymentZone.Kind,
-					Name:       ctx.VSphereDeploymentZone.Name,
-					UID:        ctx.VSphereDeploymentZone.UID,
-=======
 	if err := updateOwnerReferences(ctx, vsphereFailureDomain, r.Client,
 		func() []metav1.OwnerReference {
 			return clusterutilv1.EnsureOwnerRef(
@@ -82,18 +67,13 @@
 					Kind:       "VSphereDeploymentZone",
 					Name:       deploymentZoneCtx.VSphereDeploymentZone.Name,
 					UID:        deploymentZoneCtx.VSphereDeploymentZone.UID,
->>>>>>> ea2dd153
 				})
 		}); err != nil {
 		return err
 	}
 
 	// Mark the VSphereDeploymentZone as having a valid VSphereFailureDomain.
-<<<<<<< HEAD
-	conditions.MarkTrue(ctx.VSphereDeploymentZone, infrav1.VSphereFailureDomainValidatedCondition)
-=======
 	conditions.MarkTrue(deploymentZoneCtx.VSphereDeploymentZone, infrav1.VSphereFailureDomainValidatedCondition)
->>>>>>> ea2dd153
 	return nil
 }
 
