/*
Copyright 2021 The Kubernetes Authors.

Licensed under the Apache License, Version 2.0 (the "License");
you may not use this file except in compliance with the License.
You may obtain a copy of the License at

    http://www.apache.org/licenses/LICENSE-2.0

Unless required by applicable law or agreed to in writing, software
distributed under the License is distributed on an "AS IS" BASIS,
WITHOUT WARRANTIES OR CONDITIONS OF ANY KIND, either express or implied.
See the License for the specific language governing permissions and
limitations under the License.
*/

package controllers

import (
	"context"
	"fmt"

	"github.com/pkg/errors"
	apierrors "k8s.io/apimachinery/pkg/api/errors"
	metav1 "k8s.io/apimachinery/pkg/apis/meta/v1"
	"k8s.io/apimachinery/pkg/types"
	kerrors "k8s.io/apimachinery/pkg/util/errors"
	"k8s.io/klog/v2"
	"k8s.io/utils/ptr"
	clusterv1 "sigs.k8s.io/cluster-api/api/v1beta1"
	clusterutilv1 "sigs.k8s.io/cluster-api/util"
	"sigs.k8s.io/cluster-api/util/annotations"
	"sigs.k8s.io/cluster-api/util/collections"
	"sigs.k8s.io/cluster-api/util/conditions"
	"sigs.k8s.io/cluster-api/util/patch"
	"sigs.k8s.io/cluster-api/util/predicates"
	ctrl "sigs.k8s.io/controller-runtime"
	"sigs.k8s.io/controller-runtime/pkg/client"
	"sigs.k8s.io/controller-runtime/pkg/controller"
	ctrlutil "sigs.k8s.io/controller-runtime/pkg/controller/controllerutil"
	"sigs.k8s.io/controller-runtime/pkg/handler"
	"sigs.k8s.io/controller-runtime/pkg/manager"
	"sigs.k8s.io/controller-runtime/pkg/reconcile"
	"sigs.k8s.io/controller-runtime/pkg/source"

	infrav1 "sigs.k8s.io/cluster-api-provider-vsphere/apis/v1beta1"
	capvcontext "sigs.k8s.io/cluster-api-provider-vsphere/pkg/context"
	"sigs.k8s.io/cluster-api-provider-vsphere/pkg/identity"
	"sigs.k8s.io/cluster-api-provider-vsphere/pkg/session"
	"sigs.k8s.io/cluster-api-provider-vsphere/pkg/util"
)

// +kubebuilder:rbac:groups=infrastructure.cluster.x-k8s.io,resources=vspheredeploymentzones,verbs=get;list;watch;create;update;patch;delete
// +kubebuilder:rbac:groups=infrastructure.cluster.x-k8s.io,resources=vspheredeploymentzones/status,verbs=get;update;patch
// +kubebuilder:rbac:groups=infrastructure.cluster.x-k8s.io,resources=vspherefailuredomains,verbs=get;list;watch;create;update;patch;delete

// AddVSphereDeploymentZoneControllerToManager adds the VSphereDeploymentZone controller to the provided manager.
func AddVSphereDeploymentZoneControllerToManager(ctx context.Context, controllerManagerCtx *capvcontext.ControllerManagerContext, mgr manager.Manager, options controller.Options) error {
	// Build the controller context.
	reconciler := vsphereDeploymentZoneReconciler{
		ControllerManagerContext: controllerManagerCtx,
	}

	return ctrl.NewControllerManagedBy(mgr).
		For(&infrav1.VSphereDeploymentZone{}).
		WithOptions(options).
		Watches(
			&infrav1.VSphereFailureDomain{},
			handler.EnqueueRequestsFromMapFunc(reconciler.failureDomainsToDeploymentZones)).
		// Watch a GenericEvent channel for the controlled resource.
		// This is useful when there are events outside of Kubernetes that
		// should cause a resource to be synchronized, such as a goroutine
		// waiting on some asynchronous, external task to complete.
		WatchesRawSource(
			&source.Channel{Source: controllerManagerCtx.GetGenericEventChannelFor(infrav1.GroupVersion.WithKind("VSphereDeploymentZone"))},
			&handler.EnqueueRequestForObject{},
		).
		WithEventFilter(predicates.ResourceNotPausedAndHasFilterLabel(ctrl.LoggerFrom(ctx), controllerManagerCtx.WatchFilterValue)).
		Complete(reconciler)
}

type vsphereDeploymentZoneReconciler struct {
	*capvcontext.ControllerManagerContext
}

func (r vsphereDeploymentZoneReconciler) Reconcile(ctx context.Context, request reconcile.Request) (_ reconcile.Result, reterr error) {
	log := ctrl.LoggerFrom(ctx)

	// Fetch the VSphereDeploymentZone for this request.
	vsphereDeploymentZone := &infrav1.VSphereDeploymentZone{}
	if err := r.Client.Get(ctx, request.NamespacedName, vsphereDeploymentZone); err != nil {
		if apierrors.IsNotFound(err) {
			return reconcile.Result{}, nil
		}
		return reconcile.Result{}, err
	}

	log = log.WithValues("VSphereFailureDomain", klog.KRef("", vsphereDeploymentZone.Spec.FailureDomain))
	ctx = ctrl.LoggerInto(ctx, log)

	if annotations.HasPaused(vsphereDeploymentZone) {
		log.Info("Reconciliation is paused for this object")
		return reconcile.Result{}, nil
	}

	patchHelper, err := patch.NewHelper(vsphereDeploymentZone, r.Client)
	if err != nil {
		return reconcile.Result{}, errors.Wrap(err, "failed to initialize patch helper")
	}

	vsphereDeploymentZoneContext := &capvcontext.VSphereDeploymentZoneContext{
		ControllerManagerContext: r.ControllerManagerContext,
		VSphereDeploymentZone:    vsphereDeploymentZone,
		PatchHelper:              patchHelper,
	}
	defer func() {
		if err := vsphereDeploymentZoneContext.Patch(ctx); err != nil {
			reterr = kerrors.NewAggregate([]error{reterr, err})
		}
	}()

	if !vsphereDeploymentZone.DeletionTimestamp.IsZero() {
		return ctrl.Result{}, r.reconcileDelete(ctx, vsphereDeploymentZoneContext)
	}

	// If the VSphereDeploymentZone doesn't have our finalizer, add it.
	// Requeue immediately after adding finalizer to avoid the race condition between init and delete
	if !ctrlutil.ContainsFinalizer(vsphereDeploymentZone, infrav1.DeploymentZoneFinalizer) {
		ctrlutil.AddFinalizer(vsphereDeploymentZone, infrav1.DeploymentZoneFinalizer)
		return ctrl.Result{}, nil
	}

	return ctrl.Result{}, r.reconcileNormal(ctx, vsphereDeploymentZoneContext)
}

func (r vsphereDeploymentZoneReconciler) reconcileNormal(ctx context.Context, deploymentZoneCtx *capvcontext.VSphereDeploymentZoneContext) error {
	failureDomain := &infrav1.VSphereFailureDomain{}
	failureDomainKey := client.ObjectKey{Name: deploymentZoneCtx.VSphereDeploymentZone.Spec.FailureDomain}
	if err := r.Client.Get(ctx, failureDomainKey, failureDomain); err != nil {
		return errors.Wrapf(err, "failed to get VSphereFailureDomain %s", klog.KRef(failureDomainKey.Namespace, failureDomainKey.Name))
	}

	authSession, err := r.getVCenterSession(ctx, deploymentZoneCtx, failureDomain.Spec.Topology.Datacenter)
	if err != nil {
		conditions.MarkFalse(deploymentZoneCtx.VSphereDeploymentZone, infrav1.VCenterAvailableCondition, infrav1.VCenterUnreachableReason, clusterv1.ConditionSeverityError, err.Error())
		deploymentZoneCtx.VSphereDeploymentZone.Status.Ready = ptr.To(false)
		return err
	}
	deploymentZoneCtx.AuthSession = authSession
	conditions.MarkTrue(deploymentZoneCtx.VSphereDeploymentZone, infrav1.VCenterAvailableCondition)

	if err := r.reconcilePlacementConstraint(ctx, deploymentZoneCtx); err != nil {
		deploymentZoneCtx.VSphereDeploymentZone.Status.Ready = ptr.To(false)
		return err
	}
	conditions.MarkTrue(deploymentZoneCtx.VSphereDeploymentZone, infrav1.PlacementConstraintMetCondition)

	// reconcile the failure domain
<<<<<<< HEAD
	if err := r.reconcileFailureDomain(ctx); err != nil {
		ctx.Logger.V(4).Error(err, "failed to reconcile failure domain", "failureDomain", ctx.VSphereDeploymentZone.Spec.FailureDomain)
		ctx.VSphereDeploymentZone.Status.Ready = pointer.Bool(false)
		return errors.Wrapf(err, "failed to reconcile failure domain")
	}
	conditions.MarkTrue(ctx.VSphereDeploymentZone, infrav1.VSphereFailureDomainValidatedCondition)

	// Mark the deployment zone as ready.
	ctx.VSphereDeploymentZone.Status.Ready = pointer.Bool(true)
=======
	if err := r.reconcileFailureDomain(ctx, deploymentZoneCtx, failureDomain); err != nil {
		deploymentZoneCtx.VSphereDeploymentZone.Status.Ready = ptr.To(false)
		return err
	}

	// Mark the deployment zone as ready.
	deploymentZoneCtx.VSphereDeploymentZone.Status.Ready = ptr.To(true)
>>>>>>> ea2dd153
	return nil
}

func (r vsphereDeploymentZoneReconciler) reconcilePlacementConstraint(ctx context.Context, deploymentZoneCtx *capvcontext.VSphereDeploymentZoneContext) error {
	placementConstraint := deploymentZoneCtx.VSphereDeploymentZone.Spec.PlacementConstraint

	if resourcePool := placementConstraint.ResourcePool; resourcePool != "" {
		if _, err := deploymentZoneCtx.AuthSession.Finder.ResourcePool(ctx, resourcePool); err != nil {
			conditions.MarkFalse(deploymentZoneCtx.VSphereDeploymentZone, infrav1.PlacementConstraintMetCondition, infrav1.ResourcePoolNotFoundReason, clusterv1.ConditionSeverityError, "resource pool %s is misconfigured", resourcePool)
			return errors.Wrapf(err, "failed to reconcile placement contraint: unable to find resource pool %s", resourcePool)
		}
	}

	if folder := placementConstraint.Folder; folder != "" {
		if _, err := deploymentZoneCtx.AuthSession.Finder.Folder(ctx, placementConstraint.Folder); err != nil {
			conditions.MarkFalse(deploymentZoneCtx.VSphereDeploymentZone, infrav1.PlacementConstraintMetCondition, infrav1.FolderNotFoundReason, clusterv1.ConditionSeverityError, "folder %s is misconfigured", folder)
			return errors.Wrapf(err, "failed to reconcile placement contraint: unable to find folder %s", folder)
		}
	}
	return nil
}

func (r vsphereDeploymentZoneReconciler) getVCenterSession(ctx context.Context, deploymentZoneCtx *capvcontext.VSphereDeploymentZoneContext, datacenter string) (*session.Session, error) {
	log := ctrl.LoggerFrom(ctx)

	params := session.NewParams().
		WithServer(deploymentZoneCtx.VSphereDeploymentZone.Spec.Server).
		WithDatacenter(datacenter).
		WithUserInfo(r.ControllerManagerContext.Username, r.ControllerManagerContext.Password).
		WithFeatures(session.Feature{
			EnableKeepAlive:   r.EnableKeepAlive,
			KeepAliveDuration: r.KeepAliveDuration,
		})

	clusterList := &infrav1.VSphereClusterList{}
	if err := r.Client.List(ctx, clusterList); err != nil {
		return nil, errors.Wrapf(err, "failed to list VSphereClusters")
	}

	for _, vsphereCluster := range clusterList.Items {
		if deploymentZoneCtx.VSphereDeploymentZone.Spec.Server != vsphereCluster.Spec.Server || vsphereCluster.Spec.IdentityRef == nil {
			continue
		}

		// Note: We have to use := here to not overwrite log & ctx outside the for loop.
		log := log.WithValues("VSphereCluster", klog.KRef(vsphereCluster.Namespace, vsphereCluster.Name))
		ctx := ctrl.LoggerInto(ctx, log)

		params = params.WithThumbprint(vsphereCluster.Spec.Thumbprint)
		vsphereCluster := vsphereCluster
		creds, err := identity.GetCredentials(ctx, r.Client, &vsphereCluster, r.Namespace)
		if err != nil {
			log.Error(err, "error retrieving credentials from IdentityRef")
			continue
		}
		log.V(4).Info("Using credentials from VSphereCluster IdentityRef to create the authenticated session")
		params = params.WithUserInfo(creds.Username, creds.Password)
		return session.GetOrCreate(ctx, params)
	}

	// Fallback to using credentials provided to the manager
	log.V(4).Info("Using credentials provided to the manager to create the authenticated session")
	return session.GetOrCreate(ctx, params)
}

func (r vsphereDeploymentZoneReconciler) reconcileDelete(ctx context.Context, deploymentZoneCtx *capvcontext.VSphereDeploymentZoneContext) error {
	log := ctrl.LoggerFrom(ctx)

	machines := &clusterv1.MachineList{}
	if err := r.Client.List(ctx, machines); err != nil {
		return errors.Wrapf(err, "failed to list Machines")
	}

	machinesUsingDeploymentZone := collections.FromMachineList(machines).Filter(collections.ActiveMachines, func(machine *clusterv1.Machine) bool {
		if machine.Spec.FailureDomain != nil {
			return *machine.Spec.FailureDomain == deploymentZoneCtx.VSphereDeploymentZone.Name
		}
		return false
	})
	if len(machinesUsingDeploymentZone) > 0 {
		machineNamesStr := util.MachinesAsString(machinesUsingDeploymentZone.SortedByCreationTimestamp())
		return errors.Errorf("blocking VSphereDeploymentZone deletion: currently in use by Machines %s", machineNamesStr)
	}

	failureDomain := &infrav1.VSphereFailureDomain{}
	failureDomainKey := client.ObjectKey{Name: deploymentZoneCtx.VSphereDeploymentZone.Spec.FailureDomain}
	// Return an error if the FailureDomain can not be retrieved.
	if err := r.Client.Get(ctx, failureDomainKey, failureDomain); err != nil {
		// If the VSphereFailureDomain is not found return early and remove the finalizer.
		// This prevents early deletion of the VSphereFailureDomain from blocking VSphereDeploymentZone deletion.
		if apierrors.IsNotFound(err) {
			ctrlutil.RemoveFinalizer(deploymentZoneCtx.VSphereDeploymentZone, infrav1.DeploymentZoneFinalizer)
			return nil
		}
		return errors.Wrapf(err, "failed to get VSphereFailureDomain")
	}

	// Reconcile the deletion of the VSphereFailureDomain by removing ownerReferences and deleting if necessary.
	if err := updateOwnerReferences(ctx, failureDomain, r.Client, func() []metav1.OwnerReference {
		return clusterutilv1.RemoveOwnerRef(failureDomain.OwnerReferences, metav1.OwnerReference{
			APIVersion: infrav1.GroupVersion.String(),
			Kind:       "VSphereDeploymentZone",
			Name:       deploymentZoneCtx.VSphereDeploymentZone.Name,
		})
	}); err != nil {
		return err
	}

	if len(failureDomain.OwnerReferences) == 0 && failureDomain.DeletionTimestamp.IsZero() {
		log.Info("Deleting VSphereFailureDomain")
		if err := r.Client.Delete(ctx, failureDomain); err != nil && !apierrors.IsNotFound(err) {
			return errors.Wrapf(err, "failed to delete VSphereFailureDomain %s", failureDomain.Name)
		}
	}

	ctrlutil.RemoveFinalizer(deploymentZoneCtx.VSphereDeploymentZone, infrav1.DeploymentZoneFinalizer)
	return nil
}

// updateOwnerReferences uses the ownerRef function to calculate the owner references
// to be set on the object and patches the object.
func updateOwnerReferences(ctx context.Context, obj client.Object, client client.Client, ownerRefFunc func() []metav1.OwnerReference) error {
	patchHelper, err := patch.NewHelper(obj, client)
	if err != nil {
		return errors.Wrapf(err, "failed to init patch helper for %s %s",
			obj.GetObjectKind(),
			obj.GetName())
	}

	obj.SetOwnerReferences(ownerRefFunc())
	if err := patchHelper.Patch(ctx, obj); err != nil {
		return errors.Wrapf(err, "failed to patch object %s %s",
			obj.GetObjectKind(),
			obj.GetName())
	}
	return nil
}

func (r vsphereDeploymentZoneReconciler) failureDomainsToDeploymentZones(ctx context.Context, a client.Object) []reconcile.Request {
	log := ctrl.LoggerFrom(ctx)

	failureDomain, ok := a.(*infrav1.VSphereFailureDomain)
	if !ok {
		log.Error(nil, fmt.Sprintf("Expected a VSphereFailureDomain but got a %T", a))
		return nil
	}

	var zones infrav1.VSphereDeploymentZoneList
	if err := r.Client.List(ctx, &zones); err != nil {
		log.V(4).Error(err, "Failed to list VSphereDeploymentZones")
		return nil
	}

	var requests []reconcile.Request
	for _, zone := range zones.Items {
		if zone.Spec.FailureDomain == failureDomain.Name {
			requests = append(requests, reconcile.Request{
				NamespacedName: types.NamespacedName{
					Name: zone.Name,
				},
			})
		}
	}
	return requests
}<|MERGE_RESOLUTION|>--- conflicted
+++ resolved
@@ -156,17 +156,6 @@
 	conditions.MarkTrue(deploymentZoneCtx.VSphereDeploymentZone, infrav1.PlacementConstraintMetCondition)
 
 	// reconcile the failure domain
-<<<<<<< HEAD
-	if err := r.reconcileFailureDomain(ctx); err != nil {
-		ctx.Logger.V(4).Error(err, "failed to reconcile failure domain", "failureDomain", ctx.VSphereDeploymentZone.Spec.FailureDomain)
-		ctx.VSphereDeploymentZone.Status.Ready = pointer.Bool(false)
-		return errors.Wrapf(err, "failed to reconcile failure domain")
-	}
-	conditions.MarkTrue(ctx.VSphereDeploymentZone, infrav1.VSphereFailureDomainValidatedCondition)
-
-	// Mark the deployment zone as ready.
-	ctx.VSphereDeploymentZone.Status.Ready = pointer.Bool(true)
-=======
 	if err := r.reconcileFailureDomain(ctx, deploymentZoneCtx, failureDomain); err != nil {
 		deploymentZoneCtx.VSphereDeploymentZone.Status.Ready = ptr.To(false)
 		return err
@@ -174,7 +163,6 @@
 
 	// Mark the deployment zone as ready.
 	deploymentZoneCtx.VSphereDeploymentZone.Status.Ready = ptr.To(true)
->>>>>>> ea2dd153
 	return nil
 }
 
