/*
Copyright 2024 The Kubernetes Authors.

Licensed under the Apache License, Version 2.0 (the "License");
you may not use this file except in compliance with the License.
You may obtain a copy of the License at

    http://www.apache.org/licenses/LICENSE-2.0

Unless required by applicable law or agreed to in writing, software
distributed under the License is distributed on an "AS IS" BASIS,
WITHOUT WARRANTIES OR CONDITIONS OF ANY KIND, either express or implied.
See the License for the specific language governing permissions and
limitations under the License.
*/

package e2e

import (
	"os"

	. "github.com/onsi/ginkgo/v2"
	. "github.com/onsi/gomega"
	"k8s.io/utils/ptr"
	capi_e2e "sigs.k8s.io/cluster-api/test/e2e"
	"sigs.k8s.io/cluster-api/test/framework/kubernetesversions"
)

<<<<<<< HEAD
var _ = Describe("When upgrading a workload cluster using ClusterClass and testing K8S conformance [Conformance] [K8s-Upgrade] [ClusterClass]", func() {
=======
var _ = Describe("When upgrading a workload cluster using ClusterClass and testing K8S conformance [supervisor] [Conformance] [K8s-Upgrade] [ClusterClass]", func() {
>>>>>>> 41eeb099
	// Note: This installs a cluster based on KUBERNETES_VERSION_UPGRADE_FROM and then upgrades to
	// KUBERNETES_VERSION_UPGRADE_TO and runs conformance tests.
	// Note: We are resolving KUBERNETES_VERSION_UPGRADE_FROM and KUBERNETES_VERSION_UPGRADE_TO and then setting
	// the resolved versions as env vars. This only works without side effects on other tests because we are
	// running this test in its separate job.
<<<<<<< HEAD
	capi_e2e.ClusterUpgradeConformanceSpec(ctx, func() capi_e2e.ClusterUpgradeConformanceSpecInput {
		// The Kubernetes versions have to be resolved as they can be defined like this: stable-1.29, ci/latest-1.30.
		kubernetesVersionUpgradeFrom, err := kubernetesversions.ResolveVersion(ctx, e2eConfig.GetVariable("KUBERNETES_VERSION_UPGRADE_FROM"))
		Expect(err).NotTo(HaveOccurred())
		kubernetesVersionUpgradeTo, err := kubernetesversions.ResolveVersion(ctx, e2eConfig.GetVariable("KUBERNETES_VERSION_UPGRADE_TO"))
		Expect(err).NotTo(HaveOccurred())
		Expect(os.Setenv("KUBERNETES_VERSION_UPGRADE_FROM", kubernetesVersionUpgradeFrom)).To(Succeed())
		Expect(os.Setenv("KUBERNETES_VERSION_UPGRADE_TO", kubernetesVersionUpgradeTo)).To(Succeed())
		return capi_e2e.ClusterUpgradeConformanceSpecInput{
			E2EConfig:             e2eConfig,
			ClusterctlConfigPath:  clusterctlConfigPath,
			BootstrapClusterProxy: bootstrapClusterProxy,
			ArtifactFolder:        artifactFolder,
			SkipCleanup:           skipCleanup,
			WorkerMachineCount:    ptr.To[int64](5),
			// Note: install-on-bootstrap will install Kubernetes on bootstrap if the correct Kubernetes version
			// cannot be detected. This is required to install versions we don't have images for (e.g. ci/latest-1.30).
			Flavor: ptr.To("install-on-bootstrap"),
		}
	})
})

var _ = Describe("When upgrading a workload cluster using ClusterClass [ClusterClass]", func() {
	// Note: This installs a cluster based on KUBERNETES_VERSION_UPGRADE_FROM and then upgrades to
	// KUBERNETES_VERSION_UPGRADE_TO.
	capi_e2e.ClusterUpgradeConformanceSpec(ctx, func() capi_e2e.ClusterUpgradeConformanceSpecInput {
		return capi_e2e.ClusterUpgradeConformanceSpecInput{
			E2EConfig:             e2eConfig,
			ClusterctlConfigPath:  clusterctlConfigPath,
			BootstrapClusterProxy: bootstrapClusterProxy,
			ArtifactFolder:        artifactFolder,
			SkipCleanup:           skipCleanup,
			Flavor:                ptr.To("topology"),
			// This test is run in CI in parallel with other tests. To keep the test duration reasonable
			// the conformance tests are skipped.
			ControlPlaneMachineCount: ptr.To[int64](1),
			WorkerMachineCount:       ptr.To[int64](2),
			SkipConformanceTests:     true,
		}
=======
	const specName = "k8s-upgrade-and-conformance" // copied from CAPI
	Setup(specName, func(testSpecificSettingsGetter func() testSettings) {
		capi_e2e.ClusterUpgradeConformanceSpec(ctx, func() capi_e2e.ClusterUpgradeConformanceSpecInput {
			// The Kubernetes versions have to be resolved as they can be defined like this: stable-1.29, ci/latest-1.30.
			kubernetesVersionUpgradeFrom, err := kubernetesversions.ResolveVersion(ctx, e2eConfig.GetVariable("KUBERNETES_VERSION_UPGRADE_FROM"))
			Expect(err).NotTo(HaveOccurred())
			kubernetesVersionUpgradeTo, err := kubernetesversions.ResolveVersion(ctx, e2eConfig.GetVariable("KUBERNETES_VERSION_UPGRADE_TO"))
			Expect(err).NotTo(HaveOccurred())
			Expect(os.Setenv("KUBERNETES_VERSION_UPGRADE_FROM", kubernetesVersionUpgradeFrom)).To(Succeed())
			Expect(os.Setenv("KUBERNETES_VERSION_UPGRADE_TO", kubernetesVersionUpgradeTo)).To(Succeed())
			return capi_e2e.ClusterUpgradeConformanceSpecInput{
				E2EConfig:             e2eConfig,
				ClusterctlConfigPath:  testSpecificSettingsGetter().ClusterctlConfigPath,
				BootstrapClusterProxy: bootstrapClusterProxy,
				ArtifactFolder:        artifactFolder,
				SkipCleanup:           skipCleanup,
				WorkerMachineCount:    ptr.To[int64](5),
				// Note: install-on-bootstrap will install Kubernetes on bootstrap if the correct Kubernetes version
				// cannot be detected. This is required to install versions we don't have images for (e.g. ci/latest-1.30).
				Flavor:               ptr.To(testSpecificSettingsGetter().FlavorForMode("install-on-bootstrap")),
				PostNamespaceCreated: testSpecificSettingsGetter().PostNamespaceCreatedFunc,
			}
		})
	})
})

var _ = Describe("When upgrading a workload cluster using ClusterClass [supervisor] [ClusterClass]", func() {
	// Note: This installs a cluster based on KUBERNETES_VERSION_UPGRADE_FROM and then upgrades to
	// KUBERNETES_VERSION_UPGRADE_TO.
	const specName = "k8s-upgrade" // aligned to CAPI
	Setup(specName, func(testSpecificSettingsGetter func() testSettings) {
		capi_e2e.ClusterUpgradeConformanceSpec(ctx, func() capi_e2e.ClusterUpgradeConformanceSpecInput {
			return capi_e2e.ClusterUpgradeConformanceSpecInput{
				E2EConfig:             e2eConfig,
				ClusterctlConfigPath:  testSpecificSettingsGetter().ClusterctlConfigPath,
				BootstrapClusterProxy: bootstrapClusterProxy,
				ArtifactFolder:        artifactFolder,
				SkipCleanup:           skipCleanup,
				Flavor:                ptr.To(testSpecificSettingsGetter().FlavorForMode("topology")),
				PostNamespaceCreated:  testSpecificSettingsGetter().PostNamespaceCreatedFunc,
				// This test is run in CI in parallel with other tests. To keep the test duration reasonable
				// the conformance tests are skipped.
				ControlPlaneMachineCount: ptr.To[int64](1),
				WorkerMachineCount:       ptr.To[int64](2),
				SkipConformanceTests:     true,
			}
		})
>>>>>>> 41eeb099
	})
})<|MERGE_RESOLUTION|>--- conflicted
+++ resolved
@@ -26,57 +26,12 @@
 	"sigs.k8s.io/cluster-api/test/framework/kubernetesversions"
 )
 
-<<<<<<< HEAD
-var _ = Describe("When upgrading a workload cluster using ClusterClass and testing K8S conformance [Conformance] [K8s-Upgrade] [ClusterClass]", func() {
-=======
 var _ = Describe("When upgrading a workload cluster using ClusterClass and testing K8S conformance [supervisor] [Conformance] [K8s-Upgrade] [ClusterClass]", func() {
->>>>>>> 41eeb099
 	// Note: This installs a cluster based on KUBERNETES_VERSION_UPGRADE_FROM and then upgrades to
 	// KUBERNETES_VERSION_UPGRADE_TO and runs conformance tests.
 	// Note: We are resolving KUBERNETES_VERSION_UPGRADE_FROM and KUBERNETES_VERSION_UPGRADE_TO and then setting
 	// the resolved versions as env vars. This only works without side effects on other tests because we are
 	// running this test in its separate job.
-<<<<<<< HEAD
-	capi_e2e.ClusterUpgradeConformanceSpec(ctx, func() capi_e2e.ClusterUpgradeConformanceSpecInput {
-		// The Kubernetes versions have to be resolved as they can be defined like this: stable-1.29, ci/latest-1.30.
-		kubernetesVersionUpgradeFrom, err := kubernetesversions.ResolveVersion(ctx, e2eConfig.GetVariable("KUBERNETES_VERSION_UPGRADE_FROM"))
-		Expect(err).NotTo(HaveOccurred())
-		kubernetesVersionUpgradeTo, err := kubernetesversions.ResolveVersion(ctx, e2eConfig.GetVariable("KUBERNETES_VERSION_UPGRADE_TO"))
-		Expect(err).NotTo(HaveOccurred())
-		Expect(os.Setenv("KUBERNETES_VERSION_UPGRADE_FROM", kubernetesVersionUpgradeFrom)).To(Succeed())
-		Expect(os.Setenv("KUBERNETES_VERSION_UPGRADE_TO", kubernetesVersionUpgradeTo)).To(Succeed())
-		return capi_e2e.ClusterUpgradeConformanceSpecInput{
-			E2EConfig:             e2eConfig,
-			ClusterctlConfigPath:  clusterctlConfigPath,
-			BootstrapClusterProxy: bootstrapClusterProxy,
-			ArtifactFolder:        artifactFolder,
-			SkipCleanup:           skipCleanup,
-			WorkerMachineCount:    ptr.To[int64](5),
-			// Note: install-on-bootstrap will install Kubernetes on bootstrap if the correct Kubernetes version
-			// cannot be detected. This is required to install versions we don't have images for (e.g. ci/latest-1.30).
-			Flavor: ptr.To("install-on-bootstrap"),
-		}
-	})
-})
-
-var _ = Describe("When upgrading a workload cluster using ClusterClass [ClusterClass]", func() {
-	// Note: This installs a cluster based on KUBERNETES_VERSION_UPGRADE_FROM and then upgrades to
-	// KUBERNETES_VERSION_UPGRADE_TO.
-	capi_e2e.ClusterUpgradeConformanceSpec(ctx, func() capi_e2e.ClusterUpgradeConformanceSpecInput {
-		return capi_e2e.ClusterUpgradeConformanceSpecInput{
-			E2EConfig:             e2eConfig,
-			ClusterctlConfigPath:  clusterctlConfigPath,
-			BootstrapClusterProxy: bootstrapClusterProxy,
-			ArtifactFolder:        artifactFolder,
-			SkipCleanup:           skipCleanup,
-			Flavor:                ptr.To("topology"),
-			// This test is run in CI in parallel with other tests. To keep the test duration reasonable
-			// the conformance tests are skipped.
-			ControlPlaneMachineCount: ptr.To[int64](1),
-			WorkerMachineCount:       ptr.To[int64](2),
-			SkipConformanceTests:     true,
-		}
-=======
 	const specName = "k8s-upgrade-and-conformance" // copied from CAPI
 	Setup(specName, func(testSpecificSettingsGetter func() testSettings) {
 		capi_e2e.ClusterUpgradeConformanceSpec(ctx, func() capi_e2e.ClusterUpgradeConformanceSpecInput {
@@ -124,6 +79,5 @@
 				SkipConformanceTests:     true,
 			}
 		})
->>>>>>> 41eeb099
 	})
 })