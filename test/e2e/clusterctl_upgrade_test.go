/*
Copyright 2021 The Kubernetes Authors.

Licensed under the Apache License, Version 2.0 (the "License");
you may not use this file except in compliance with the License.
You may obtain a copy of the License at

    http://www.apache.org/licenses/LICENSE-2.0

Unless required by applicable law or agreed to in writing, software
distributed under the License is distributed on an "AS IS" BASIS,
WITHOUT WARRANTIES OR CONDITIONS OF ANY KIND, either express or implied.
See the License for the specific language governing permissions and
limitations under the License.
*/

package e2e

import (
	. "github.com/onsi/ginkgo/v2"
	capi_e2e "sigs.k8s.io/cluster-api/test/e2e"
)

<<<<<<< HEAD
var _ = Describe("When testing clusterctl upgrades using ClusterClass (CAPV 1.8=>current, CAPI 1.5=>1.6) [ClusterClass]", func() {
	capi_e2e.ClusterctlUpgradeSpec(ctx, func() capi_e2e.ClusterctlUpgradeSpecInput {
		return capi_e2e.ClusterctlUpgradeSpecInput{
			E2EConfig:                         e2eConfig,
			ClusterctlConfigPath:              clusterctlConfigPath,
			BootstrapClusterProxy:             bootstrapClusterProxy,
			ArtifactFolder:                    artifactFolder,
			SkipCleanup:                       skipCleanup,
			MgmtFlavor:                        "remote-management",
			InitWithBinary:                    "https://github.com/kubernetes-sigs/cluster-api/releases/download/v1.5.4/clusterctl-{OS}-{ARCH}",
			InitWithCoreProvider:              "cluster-api:v1.5.4",
			InitWithBootstrapProviders:        []string{"kubeadm:v1.5.4"},
			InitWithControlPlaneProviders:     []string{"kubeadm:v1.5.4"},
			InitWithInfrastructureProviders:   []string{"vsphere:v1.8.4"},
			InitWithRuntimeExtensionProviders: []string{},
			// InitWithKubernetesVersion should be the highest kubernetes version supported by the init Cluster API version.
			// This is to guarantee that both, the old and new CAPI version, support the defined version.
			// Ensure all Kubernetes versions used here are covered in patch-vsphere-template.yaml
			InitWithKubernetesVersion: "v1.28.0",
			WorkloadKubernetesVersion: "v1.28.0",
			WorkloadFlavor:            "workload",
		}
	})
})

var _ = Describe("When testing clusterctl upgrades using ClusterClass (CAPV 1.7=>current, CAPI 1.4=>1.6) [ClusterClass]", func() {
	capi_e2e.ClusterctlUpgradeSpec(ctx, func() capi_e2e.ClusterctlUpgradeSpecInput {
		return capi_e2e.ClusterctlUpgradeSpecInput{
			E2EConfig:                         e2eConfig,
			ClusterctlConfigPath:              clusterctlConfigPath,
			BootstrapClusterProxy:             bootstrapClusterProxy,
			ArtifactFolder:                    artifactFolder,
			SkipCleanup:                       skipCleanup,
			MgmtFlavor:                        "remote-management",
			InitWithBinary:                    "https://github.com/kubernetes-sigs/cluster-api/releases/download/v1.4.9/clusterctl-{OS}-{ARCH}",
			InitWithCoreProvider:              "cluster-api:v1.4.9",
			InitWithBootstrapProviders:        []string{"kubeadm:v1.4.9"},
			InitWithControlPlaneProviders:     []string{"kubeadm:v1.4.9"},
			InitWithInfrastructureProviders:   []string{"vsphere:v1.7.4"},
			InitWithRuntimeExtensionProviders: []string{},
			// InitWithKubernetesVersion should be the highest kubernetes version supported by the init Cluster API version.
			// This is to guarantee that both, the old and new CAPI version, support the defined version.
			// Ensure all Kubernetes versions used here are covered in patch-vsphere-template.yaml
			InitWithKubernetesVersion: "v1.27.3",
			WorkloadKubernetesVersion: "v1.27.3",
			WorkloadFlavor:            "workload",
		}
	})
=======
var _ = Describe("When testing clusterctl upgrades using ClusterClass (CAPV 1.9=>current, CAPI 1.6=>1.7) [ClusterClass]", func() {
	const specName = "clusterctl-upgrade-1.9-current" // prefix (clusterctl-upgrade) copied from CAPI
	Setup(specName, func(testSpecificSettingsGetter func() testSettings) {
		capi_e2e.ClusterctlUpgradeSpec(ctx, func() capi_e2e.ClusterctlUpgradeSpecInput {
			return capi_e2e.ClusterctlUpgradeSpecInput{
				E2EConfig:                         e2eConfig,
				ClusterctlConfigPath:              testSpecificSettingsGetter().ClusterctlConfigPath,
				BootstrapClusterProxy:             bootstrapClusterProxy,
				ArtifactFolder:                    artifactFolder,
				SkipCleanup:                       skipCleanup,
				MgmtFlavor:                        testSpecificSettingsGetter().FlavorForMode("remote-management"),
				PostNamespaceCreated:              testSpecificSettingsGetter().PostNamespaceCreatedFunc,
				InitWithBinary:                    "https://github.com/kubernetes-sigs/cluster-api/releases/download/v1.6.1/clusterctl-{OS}-{ARCH}",
				InitWithCoreProvider:              "cluster-api:v1.6.1",
				InitWithBootstrapProviders:        []string{"kubeadm:v1.6.1"},
				InitWithControlPlaneProviders:     []string{"kubeadm:v1.6.1"},
				InitWithInfrastructureProviders:   []string{"vsphere:v1.9.0"},
				InitWithRuntimeExtensionProviders: []string{},
				InitWithIPAMProviders:             []string{},
				// InitWithKubernetesVersion should be the highest kubernetes version supported by the init Cluster API version.
				// This is to guarantee that both, the old and new CAPI version, support the defined version.
				// Ensure all Kubernetes versions used here are covered in patch-vsphere-template.yaml
				InitWithKubernetesVersion: "v1.29.0",
				WorkloadKubernetesVersion: "v1.29.0",
				WorkloadFlavor:            testSpecificSettingsGetter().FlavorForMode("workload"),
			}
		})
	}, WithIP("WORKLOAD_CONTROL_PLANE_ENDPOINT_IP"))
})

var _ = Describe("When testing clusterctl upgrades using ClusterClass (CAPV 1.8=>current, CAPI 1.5=>1.7) [ClusterClass]", func() {
	const specName = "clusterctl-upgrade-1.8-current" // prefix (clusterctl-upgrade) copied from CAPI
	Setup(specName, func(testSpecificSettingsGetter func() testSettings) {
		capi_e2e.ClusterctlUpgradeSpec(ctx, func() capi_e2e.ClusterctlUpgradeSpecInput {
			return capi_e2e.ClusterctlUpgradeSpecInput{
				E2EConfig:                         e2eConfig,
				ClusterctlConfigPath:              testSpecificSettingsGetter().ClusterctlConfigPath,
				BootstrapClusterProxy:             bootstrapClusterProxy,
				ArtifactFolder:                    artifactFolder,
				SkipCleanup:                       skipCleanup,
				MgmtFlavor:                        testSpecificSettingsGetter().FlavorForMode("remote-management"),
				PostNamespaceCreated:              testSpecificSettingsGetter().PostNamespaceCreatedFunc,
				InitWithBinary:                    "https://github.com/kubernetes-sigs/cluster-api/releases/download/v1.5.4/clusterctl-{OS}-{ARCH}",
				InitWithCoreProvider:              "cluster-api:v1.5.4",
				InitWithBootstrapProviders:        []string{"kubeadm:v1.5.4"},
				InitWithControlPlaneProviders:     []string{"kubeadm:v1.5.4"},
				InitWithInfrastructureProviders:   []string{"vsphere:v1.8.4"},
				InitWithRuntimeExtensionProviders: []string{},
				InitWithIPAMProviders:             []string{},
				// InitWithKubernetesVersion should be the highest kubernetes version supported by the init Cluster API version.
				// This is to guarantee that both, the old and new CAPI version, support the defined version.
				// Ensure all Kubernetes versions used here are covered in patch-vsphere-template.yaml
				InitWithKubernetesVersion: "v1.28.0",
				WorkloadKubernetesVersion: "v1.28.0",
				WorkloadFlavor:            testSpecificSettingsGetter().FlavorForMode("workload"),
			}
		})
	}, WithIP("WORKLOAD_CONTROL_PLANE_ENDPOINT_IP"))
>>>>>>> 41eeb099
})<|MERGE_RESOLUTION|>--- conflicted
+++ resolved
@@ -21,56 +21,6 @@
 	capi_e2e "sigs.k8s.io/cluster-api/test/e2e"
 )
 
-<<<<<<< HEAD
-var _ = Describe("When testing clusterctl upgrades using ClusterClass (CAPV 1.8=>current, CAPI 1.5=>1.6) [ClusterClass]", func() {
-	capi_e2e.ClusterctlUpgradeSpec(ctx, func() capi_e2e.ClusterctlUpgradeSpecInput {
-		return capi_e2e.ClusterctlUpgradeSpecInput{
-			E2EConfig:                         e2eConfig,
-			ClusterctlConfigPath:              clusterctlConfigPath,
-			BootstrapClusterProxy:             bootstrapClusterProxy,
-			ArtifactFolder:                    artifactFolder,
-			SkipCleanup:                       skipCleanup,
-			MgmtFlavor:                        "remote-management",
-			InitWithBinary:                    "https://github.com/kubernetes-sigs/cluster-api/releases/download/v1.5.4/clusterctl-{OS}-{ARCH}",
-			InitWithCoreProvider:              "cluster-api:v1.5.4",
-			InitWithBootstrapProviders:        []string{"kubeadm:v1.5.4"},
-			InitWithControlPlaneProviders:     []string{"kubeadm:v1.5.4"},
-			InitWithInfrastructureProviders:   []string{"vsphere:v1.8.4"},
-			InitWithRuntimeExtensionProviders: []string{},
-			// InitWithKubernetesVersion should be the highest kubernetes version supported by the init Cluster API version.
-			// This is to guarantee that both, the old and new CAPI version, support the defined version.
-			// Ensure all Kubernetes versions used here are covered in patch-vsphere-template.yaml
-			InitWithKubernetesVersion: "v1.28.0",
-			WorkloadKubernetesVersion: "v1.28.0",
-			WorkloadFlavor:            "workload",
-		}
-	})
-})
-
-var _ = Describe("When testing clusterctl upgrades using ClusterClass (CAPV 1.7=>current, CAPI 1.4=>1.6) [ClusterClass]", func() {
-	capi_e2e.ClusterctlUpgradeSpec(ctx, func() capi_e2e.ClusterctlUpgradeSpecInput {
-		return capi_e2e.ClusterctlUpgradeSpecInput{
-			E2EConfig:                         e2eConfig,
-			ClusterctlConfigPath:              clusterctlConfigPath,
-			BootstrapClusterProxy:             bootstrapClusterProxy,
-			ArtifactFolder:                    artifactFolder,
-			SkipCleanup:                       skipCleanup,
-			MgmtFlavor:                        "remote-management",
-			InitWithBinary:                    "https://github.com/kubernetes-sigs/cluster-api/releases/download/v1.4.9/clusterctl-{OS}-{ARCH}",
-			InitWithCoreProvider:              "cluster-api:v1.4.9",
-			InitWithBootstrapProviders:        []string{"kubeadm:v1.4.9"},
-			InitWithControlPlaneProviders:     []string{"kubeadm:v1.4.9"},
-			InitWithInfrastructureProviders:   []string{"vsphere:v1.7.4"},
-			InitWithRuntimeExtensionProviders: []string{},
-			// InitWithKubernetesVersion should be the highest kubernetes version supported by the init Cluster API version.
-			// This is to guarantee that both, the old and new CAPI version, support the defined version.
-			// Ensure all Kubernetes versions used here are covered in patch-vsphere-template.yaml
-			InitWithKubernetesVersion: "v1.27.3",
-			WorkloadKubernetesVersion: "v1.27.3",
-			WorkloadFlavor:            "workload",
-		}
-	})
-=======
 var _ = Describe("When testing clusterctl upgrades using ClusterClass (CAPV 1.9=>current, CAPI 1.6=>1.7) [ClusterClass]", func() {
 	const specName = "clusterctl-upgrade-1.9-current" // prefix (clusterctl-upgrade) copied from CAPI
 	Setup(specName, func(testSpecificSettingsGetter func() testSettings) {
@@ -129,5 +79,4 @@
 			}
 		})
 	}, WithIP("WORKLOAD_CONTROL_PLANE_ENDPOINT_IP"))
->>>>>>> 41eeb099
 })