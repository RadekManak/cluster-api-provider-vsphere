--- conflicted
+++ resolved
@@ -18,11 +18,7 @@
             {{- else  if eq .builtin.controlPlane.version "v1.31.0" -}}
             ubuntu-2404-kube-v1.31.0
             {{- else -}}
-<<<<<<< HEAD
-            ubuntu-2404-kube-v1.31.0
-=======
             ubuntu-2404-kube-v1.32.0
->>>>>>> 8c1c84c2
             {{- end -}}
       selector:
         apiVersion: vmware.infrastructure.cluster.x-k8s.io/v1beta1
@@ -45,11 +41,7 @@
             {{- else  if eq .builtin.controlPlane.version "v1.31.0" -}}
             ubuntu-2404-kube-v1.31.0
             {{- else -}}
-<<<<<<< HEAD
-            ubuntu-2404-kube-v1.31.0
-=======
             ubuntu-2404-kube-v1.32.0
->>>>>>> 8c1c84c2
             {{- end -}}
       selector:
         apiVersion: vmware.infrastructure.cluster.x-k8s.io/v1beta1
