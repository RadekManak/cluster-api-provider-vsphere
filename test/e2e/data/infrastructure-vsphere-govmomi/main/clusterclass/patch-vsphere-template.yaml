- op: add
  path: /spec/patches/-
  value:
    definitions:
    - jsonPatches:
      - op: replace
        path: /spec/template/spec/template
        valueFrom:
          # We have to fall back to v1.30.0 for the conformance latest ci test which uses
          # versions without corresponding templates like "v1.30.0-alpha.0.525+09a5049ca78502".
          template: |-
            {{- if eq .builtin.controlPlane.version "v1.28.0" -}}
            ubuntu-2204-kube-v1.28.0
            {{- else  if eq .builtin.controlPlane.version "v1.29.0" -}}
            ubuntu-2204-kube-v1.29.0
            {{- else  if eq .builtin.controlPlane.version "v1.30.0" -}}
            ubuntu-2204-kube-v1.30.0
            {{- else -}}
<<<<<<< HEAD
            ubuntu-2204-kube-v1.30.0
            {{- end -}}{{- end -}}
=======
            ubuntu-2404-kube-v1.31.0
            {{- end -}}
>>>>>>> b311ee89
      selector:
        apiVersion: infrastructure.cluster.x-k8s.io/v1beta1
        kind: VSphereMachineTemplate
        matchResources:
          controlPlane: true
    - jsonPatches:
      - op: replace
        path: /spec/template/spec/template
        valueFrom:
          # We have to fall back to v1.30.0 for the conformance latest ci test which uses
          # versions without corresponding templates like "v1.30.0-alpha.0.525+09a5049ca78502".
          template: |-
            {{- if eq .builtin.machineDeployment.version "v1.28.0" -}}
            ubuntu-2204-kube-v1.28.0
            {{- else if eq .builtin.machineDeployment.version "v1.29.0" -}}
            ubuntu-2204-kube-v1.29.0
            {{- else if eq .builtin.machineDeployment.version "v1.30.0" -}}
            ubuntu-2204-kube-v1.30.0
            {{- else -}}
<<<<<<< HEAD
            ubuntu-2204-kube-v1.30.0
            {{- end -}}{{- end -}}
=======
            ubuntu-2404-kube-v1.31.0
            {{- end -}}
>>>>>>> b311ee89
      selector:
        apiVersion: infrastructure.cluster.x-k8s.io/v1beta1
        kind: VSphereMachineTemplate
        matchResources:
          machineDeploymentClass:
            names:
            - ${CLUSTER_CLASS_NAME}-worker
    name: vSphereTemplate<|MERGE_RESOLUTION|>--- conflicted
+++ resolved
@@ -16,13 +16,8 @@
             {{- else  if eq .builtin.controlPlane.version "v1.30.0" -}}
             ubuntu-2204-kube-v1.30.0
             {{- else -}}
-<<<<<<< HEAD
-            ubuntu-2204-kube-v1.30.0
-            {{- end -}}{{- end -}}
-=======
             ubuntu-2404-kube-v1.31.0
             {{- end -}}
->>>>>>> b311ee89
       selector:
         apiVersion: infrastructure.cluster.x-k8s.io/v1beta1
         kind: VSphereMachineTemplate
@@ -42,13 +37,8 @@
             {{- else if eq .builtin.machineDeployment.version "v1.30.0" -}}
             ubuntu-2204-kube-v1.30.0
             {{- else -}}
-<<<<<<< HEAD
-            ubuntu-2204-kube-v1.30.0
-            {{- end -}}{{- end -}}
-=======
             ubuntu-2404-kube-v1.31.0
             {{- end -}}
->>>>>>> b311ee89
       selector:
         apiVersion: infrastructure.cluster.x-k8s.io/v1beta1
         kind: VSphereMachineTemplate
