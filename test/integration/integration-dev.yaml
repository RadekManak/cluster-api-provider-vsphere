---
# E2E test scenario using local dev images and manifests built from the source tree for following providers:
# - cluster-api
# - bootstrap kubeadm
# - control-plane kubeadm
# - vsphere

# For creating local dev images built from the source tree;
# - from the CAPI repository root, `make docker-build REGISTRY=gcr.io/k8s-staging-cluster-api` to build the cluster-api,
#  bootstrap kubeadm, control-plane kubeadm provider images. This step can be skipped to use upstream images.
# - from the CAPV repository root, `make e2e` to build the vsphere provider image and run e2e tests.

images:
<<<<<<< HEAD
  - name: registry.k8s.io/cluster-api/cluster-api-controller:v1.5.2
    loadBehavior: tryLoad
  - name: registry.k8s.io/cluster-api/kubeadm-bootstrap-controller:v1.5.2
    loadBehavior: tryLoad
  - name: registry.k8s.io/cluster-api/kubeadm-control-plane-controller:v1.5.2
=======
  - name: registry.k8s.io/cluster-api/cluster-api-controller:v1.6.1
    loadBehavior: tryLoad
  - name: registry.k8s.io/cluster-api/kubeadm-bootstrap-controller:v1.6.1
    loadBehavior: tryLoad
  - name: registry.k8s.io/cluster-api/kubeadm-control-plane-controller:v1.6.1
>>>>>>> ea2dd153
    loadBehavior: tryLoad
  - name: gcr.io/k8s-staging-cluster-api/capv-manager:e2e
    loadBehavior: mustLoad
  - name: quay.io/jetstack/cert-manager-cainjector:v1.12.2
    loadBehavior: tryLoad
  - name: quay.io/jetstack/cert-manager-webhook:v1.12.2
    loadBehavior: tryLoad
  - name: quay.io/jetstack/cert-manager-controller:v1.12.2
    loadBehavior: tryLoad

providers:
  - name: cluster-api
    type: CoreProvider
    versions:
<<<<<<< HEAD
      - name: v1.5.2
        # Use manifest from source files
        value: "https://github.com/kubernetes-sigs/cluster-api/releases/download/v1.5.2/core-components.yaml"
=======
      - name: v1.6.1
        # Use manifest from source files
        value: "https://github.com/kubernetes-sigs/cluster-api/releases/download/v1.6.1/core-components.yaml"
>>>>>>> ea2dd153
        type: "url"
        contract: v1beta1
        files:
          - sourcePath: "../e2e/data/shared/main/v1beta1/metadata.yaml"
        replacements:
          - old: "imagePullPolicy: Always"
            new: "imagePullPolicy: IfNotPresent"

  - name: kubeadm
    type: BootstrapProvider
    versions:
<<<<<<< HEAD
      - name: v1.5.2
        # Use manifest from source files
        value: "https://github.com/kubernetes-sigs/cluster-api/releases/download/v1.5.2/bootstrap-components.yaml"
=======
      - name: v1.6.1
        # Use manifest from source files
        value: "https://github.com/kubernetes-sigs/cluster-api/releases/download/v1.6.1/bootstrap-components.yaml"
>>>>>>> ea2dd153
        type: "url"
        contract: v1beta1
        files:
          - sourcePath: "../e2e/data/shared/main/v1beta1/metadata.yaml"
        replacements:
          - old: "imagePullPolicy: Always"
            new: "imagePullPolicy: IfNotPresent"

  - name: kubeadm
    type: ControlPlaneProvider
    versions:
<<<<<<< HEAD
      - name: v1.5.2
        # Use manifest from source files
        value: "https://github.com/kubernetes-sigs/cluster-api/releases/download/v1.5.2/control-plane-components.yaml"
=======
      - name: v1.6.1
        # Use manifest from source files
        value: "https://github.com/kubernetes-sigs/cluster-api/releases/download/v1.6.1/control-plane-components.yaml"
>>>>>>> ea2dd153
        type: "url"
        contract: v1beta1
        files:
          - sourcePath: "../e2e/data/shared/main/v1beta1/metadata.yaml"
        replacements:
          - old: "imagePullPolicy: Always"
            new: "imagePullPolicy: IfNotPresent"

  - name: vsphere
    type: InfrastructureProvider
    versions:
<<<<<<< HEAD
      - name: v1.8.99
=======
      - name: v1.9.99
>>>>>>> ea2dd153
        # Use manifest from source files
        value: ../../../cluster-api-provider-vsphere/config/deployments/integration-tests
        contract: v1beta1
        files:
          - sourcePath: "../e2e/data/shared/main/v1beta1_provider/metadata.yaml"
        replacements:
          - old: gcr.io/k8s-staging-capi-vsphere/cluster-api-vsphere-controller:main
            new: gcr.io/k8s-staging-cluster-api/capv-manager:e2e
          - old: "imagePullPolicy: Always"
            new: "imagePullPolicy: IfNotPresent"
variables:
  VSPHERE_PASSWORD: "admin123"
  VSPHERE_USERNAME: "admin123"
  SERVICE_ACCOUNTS_CM_NAMESPACE: "foo-system"
  SERVICE_ACCOUNTS_CM_NAME: "foo"
  CAPI_DIAGNOSTICS_ADDRESS: ":8080"
  CAPI_INSECURE_DIAGNOSTICS: "true"

intervals:
  default/wait-controllers: ["5m", "10s"]<|MERGE_RESOLUTION|>--- conflicted
+++ resolved
@@ -11,19 +11,11 @@
 # - from the CAPV repository root, `make e2e` to build the vsphere provider image and run e2e tests.
 
 images:
-<<<<<<< HEAD
-  - name: registry.k8s.io/cluster-api/cluster-api-controller:v1.5.2
-    loadBehavior: tryLoad
-  - name: registry.k8s.io/cluster-api/kubeadm-bootstrap-controller:v1.5.2
-    loadBehavior: tryLoad
-  - name: registry.k8s.io/cluster-api/kubeadm-control-plane-controller:v1.5.2
-=======
   - name: registry.k8s.io/cluster-api/cluster-api-controller:v1.6.1
     loadBehavior: tryLoad
   - name: registry.k8s.io/cluster-api/kubeadm-bootstrap-controller:v1.6.1
     loadBehavior: tryLoad
   - name: registry.k8s.io/cluster-api/kubeadm-control-plane-controller:v1.6.1
->>>>>>> ea2dd153
     loadBehavior: tryLoad
   - name: gcr.io/k8s-staging-cluster-api/capv-manager:e2e
     loadBehavior: mustLoad
@@ -38,15 +30,9 @@
   - name: cluster-api
     type: CoreProvider
     versions:
-<<<<<<< HEAD
-      - name: v1.5.2
-        # Use manifest from source files
-        value: "https://github.com/kubernetes-sigs/cluster-api/releases/download/v1.5.2/core-components.yaml"
-=======
       - name: v1.6.1
         # Use manifest from source files
         value: "https://github.com/kubernetes-sigs/cluster-api/releases/download/v1.6.1/core-components.yaml"
->>>>>>> ea2dd153
         type: "url"
         contract: v1beta1
         files:
@@ -58,15 +44,9 @@
   - name: kubeadm
     type: BootstrapProvider
     versions:
-<<<<<<< HEAD
-      - name: v1.5.2
-        # Use manifest from source files
-        value: "https://github.com/kubernetes-sigs/cluster-api/releases/download/v1.5.2/bootstrap-components.yaml"
-=======
       - name: v1.6.1
         # Use manifest from source files
         value: "https://github.com/kubernetes-sigs/cluster-api/releases/download/v1.6.1/bootstrap-components.yaml"
->>>>>>> ea2dd153
         type: "url"
         contract: v1beta1
         files:
@@ -78,15 +58,9 @@
   - name: kubeadm
     type: ControlPlaneProvider
     versions:
-<<<<<<< HEAD
-      - name: v1.5.2
-        # Use manifest from source files
-        value: "https://github.com/kubernetes-sigs/cluster-api/releases/download/v1.5.2/control-plane-components.yaml"
-=======
       - name: v1.6.1
         # Use manifest from source files
         value: "https://github.com/kubernetes-sigs/cluster-api/releases/download/v1.6.1/control-plane-components.yaml"
->>>>>>> ea2dd153
         type: "url"
         contract: v1beta1
         files:
@@ -98,11 +72,7 @@
   - name: vsphere
     type: InfrastructureProvider
     versions:
-<<<<<<< HEAD
-      - name: v1.8.99
-=======
       - name: v1.9.99
->>>>>>> ea2dd153
         # Use manifest from source files
         value: ../../../cluster-api-provider-vsphere/config/deployments/integration-tests
         contract: v1beta1
