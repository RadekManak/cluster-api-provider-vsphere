/*
Copyright 2021 The Kubernetes Authors.

Licensed under the Apache License, Version 2.0 (the "License");
you may not use this file except in compliance with the License.
You may obtain a copy of the License at

    http://www.apache.org/licenses/LICENSE-2.0

Unless required by applicable law or agreed to in writing, software
distributed under the License is distributed on an "AS IS" BASIS,
WITHOUT WARRANTIES OR CONDITIONS OF ANY KIND, either express or implied.
See the License for the specific language governing permissions and
limitations under the License.
*/

package vmoperator

import (
	"context"
	"time"

	. "github.com/onsi/ginkgo/v2"
	. "github.com/onsi/gomega"
	vmoprv1 "github.com/vmware-tanzu/vm-operator/api/v1alpha1"
	corev1 "k8s.io/api/core/v1"
	apierrors "k8s.io/apimachinery/pkg/api/errors"
	"k8s.io/apimachinery/pkg/api/resource"
	metav1 "k8s.io/apimachinery/pkg/apis/meta/v1"
	"k8s.io/apimachinery/pkg/runtime"
	"k8s.io/apimachinery/pkg/types"
	clusterv1 "sigs.k8s.io/cluster-api/api/v1beta1"
	"sigs.k8s.io/cluster-api/util/conditions"
	"sigs.k8s.io/controller-runtime/pkg/client"

	infrav1 "sigs.k8s.io/cluster-api-provider-vsphere/apis/v1beta1"
	vmwarev1 "sigs.k8s.io/cluster-api-provider-vsphere/apis/vmware/v1beta1"
	"sigs.k8s.io/cluster-api-provider-vsphere/pkg/context/fake"
	"sigs.k8s.io/cluster-api-provider-vsphere/pkg/context/vmware"
	"sigs.k8s.io/cluster-api-provider-vsphere/pkg/util"
)

func getReconciledVM(ctx context.Context, vmService VmopMachineService, supervisorMachineContext *vmware.SupervisorMachineContext) *vmoprv1.VirtualMachine {
	vm := &vmoprv1.VirtualMachine{}
	nsname := types.NamespacedName{
		Namespace: supervisorMachineContext.Machine.Namespace,
		Name:      supervisorMachineContext.Machine.Name,
	}
	err := vmService.Client.Get(ctx, nsname, vm)
	if apierrors.IsNotFound(err) {
		return nil
	}
	Expect(err).ShouldNot(HaveOccurred())
	return vm
}

func updateReconciledVMStatus(ctx context.Context, vmService VmopMachineService, vm *vmoprv1.VirtualMachine) {
	err := vmService.Client.Status().Update(ctx, vm)
	Expect(err).ShouldNot(HaveOccurred())
}

const (
	machineName              = "test-machine"
	clusterName              = "test-cluster"
	controlPlaneLabelTrue    = true
	k8sVersion               = "test-k8sVersion"
	className                = "test-className"
	imageName                = "test-imageName"
	storageClass             = "test-storageClass"
	resourcePolicyName       = "test-resourcePolicy"
	minHardwareVersion       = int32(17)
	vmIP                     = "127.0.0.1"
	biosUUID                 = "test-biosUuid"
	missingK8SVersionFailure = "missing kubernetes version"
	clusterNameLabel         = clusterv1.ClusterNameLabel
)

var _ = Describe("VirtualMachine tests", func() {

	var (
		bootstrapData = "test-bootstrap-data"

		err                  error
		requeue              bool
		expectedBiosUUID     string
		expectedImageName    string
		expectedVMIP         string
		expectReconcileError bool
		expectVMOpVM         bool
		expectedState        vmwarev1.VirtualMachineState
		expectedConditions   clusterv1.Conditions
		expectedRequeue      bool

		cluster                  *clusterv1.Cluster
		vsphereCluster           *vmwarev1.VSphereCluster
		machine                  *clusterv1.Machine
		vsphereMachine           *vmwarev1.VSphereMachine
		supervisorMachineContext *vmware.SupervisorMachineContext

		vmopVM    *vmoprv1.VirtualMachine
		vmService VmopMachineService
	)

	BeforeEach(func() {
		// The default state of a VirtualMachine before a VM is successfully reconciled
		expectedBiosUUID = ""
		expectedVMIP = ""
		expectedState = vmwarev1.VirtualMachineStatePending
		expectedConditions = nil
		expectedRequeue = false

		// Create all necessary dependencies
		cluster = util.CreateCluster(clusterName)
		vsphereCluster = util.CreateVSphereCluster(clusterName)
		vsphereCluster.Status.ResourcePolicyName = resourcePolicyName
		machine = util.CreateMachine(machineName, clusterName, k8sVersion, controlPlaneLabelTrue)
		vsphereMachine = util.CreateVSphereMachine(machineName, clusterName, className, imageName, storageClass, controlPlaneLabelTrue)
		clusterContext, controllerManagerContext := util.CreateClusterContext(cluster, vsphereCluster)
		supervisorMachineContext = util.CreateMachineContext(clusterContext, machine, vsphereMachine)
		supervisorMachineContext.ControllerManagerContext = controllerManagerContext
		vmService = VmopMachineService{Client: controllerManagerContext.Client}
	})

	Context("Reconcile VirtualMachine", func() {
		verifyOutput := func(machineContext *vmware.SupervisorMachineContext) {
			Expect(err != nil).Should(Equal(expectReconcileError))
			Expect(requeue).Should(Equal(expectedRequeue))
			vsphereMachine := machineContext.VSphereMachine

			Expect(vsphereMachine).ShouldNot(BeNil())
			Expect(vsphereMachine.Name).Should(Equal(machineName))
			if expectedBiosUUID == "" {
				Expect(vsphereMachine.Status.ID).To(BeNil())
			} else {
				Expect(*vsphereMachine.Status.ID).Should(Equal(expectedBiosUUID))
			}
			Expect(vsphereMachine.Status.IPAddr).Should(Equal(expectedVMIP))
			Expect(vsphereMachine.Status.VMStatus).Should(Equal(expectedState))

			vmopVM = getReconciledVM(ctx, vmService, machineContext)
			Expect(vmopVM != nil).Should(Equal(expectVMOpVM))

			if vmopVM != nil {
				vms, _ := vmService.getVirtualMachinesInCluster(ctx, machineContext)
				Expect(vms).Should(HaveLen(1))
				Expect(vmopVM.Spec.ImageName).To(Equal(expectedImageName))
				Expect(vmopVM.Spec.ClassName).To(Equal(className))
				Expect(vmopVM.Spec.StorageClass).To(Equal(storageClass))
				Expect(vmopVM.Spec.ResourcePolicyName).To(Equal(resourcePolicyName))
				Expect(vmopVM.Spec.MinHardwareVersion).To(Equal(minHardwareVersion))
				Expect(vmopVM.Spec.PowerState).To(Equal(vmoprv1.VirtualMachinePoweredOn))
				Expect(vmopVM.ObjectMeta.Annotations[ClusterModuleNameAnnotationKey]).To(Equal(ControlPlaneVMClusterModuleGroupName))
				Expect(vmopVM.ObjectMeta.Annotations[ProviderTagsAnnotationKey]).To(Equal(ControlPlaneVMVMAntiAffinityTagValue))

				Expect(vmopVM.Labels[clusterNameLabel]).To(Equal(clusterName))
				Expect(vmopVM.Labels[clusterSelectorKey]).To(Equal(clusterName))
				Expect(vmopVM.Labels[nodeSelectorKey]).To(Equal(roleControlPlane))
				// for backward compatibility, will be removed in the future
				Expect(vmopVM.Labels[legacyClusterSelectorKey]).To(Equal(clusterName))
				Expect(vmopVM.Labels[legacyNodeSelectorKey]).To(Equal(roleControlPlane))
			}

			for _, expectedCondition := range expectedConditions {
				c := conditions.Get(machineContext.VSphereMachine, expectedCondition.Type)
				Expect(c).NotTo(BeNil())
				Expect(c.Status).To(Equal(expectedCondition.Status))
				Expect(c.Reason).To(Equal(expectedCondition.Reason))
				if expectedCondition.Message != "" {
					Expect(c.Message).To(ContainSubstring(expectedCondition.Message))
				} else {
					Expect(c.Message).To(BeEmpty())
				}
			}
		}

		Specify("Reconcile valid Machine", func() {
			// Reconcile should return an error up and until all prerequisites have been met
			expectReconcileError = false
			// A vmoperator VM should be created unless there is an error in configuration
			expectVMOpVM = true
			// We will mutate this later in the test
			expectedImageName = imageName
			// VM Operator will wait on the bootstrap resource, but as far as
			// CAPV is concerned, the VM has started provisioning.
			//
			// TODO(akutz) Ideally CAPV would check the VM Operator VM's
			//             conditions and assert the VM is waiting on the
			//             bootstrap data resource, but VM Operator is not
			//             running in this test domain, and so the condition
			//             will not be set on the VM Operator VM.
			expectedConditions = append(expectedConditions, clusterv1.Condition{
				Type:    infrav1.VMProvisionedCondition,
				Status:  corev1.ConditionFalse,
				Reason:  vmwarev1.VMProvisionStartedReason,
				Message: "",
			})
			expectedRequeue = true

			// Do the bare minimum that will cause a vmoperator VirtualMachine to be created
			// Note that the VM returned is not a vmoperator type, but is intentionally implementation agnostic
			By("VirtualMachine is created")
			requeue, err = vmService.ReconcileNormal(ctx, supervisorMachineContext)
			verifyOutput(supervisorMachineContext)

			// Provide valid bootstrap data.
			By("bootstrap data is created")
			secretName := machine.GetName() + "-data"
			secret := &corev1.Secret{
				ObjectMeta: metav1.ObjectMeta{
					Name:      secretName,
					Namespace: machine.GetNamespace(),
				},
				Data: map[string][]byte{
					"value": []byte(bootstrapData),
				},
			}
			Expect(vmService.Client.Create(ctx, secret)).To(Succeed())

			machine.Spec.Bootstrap.DataSecretName = &secretName
			// we expect the reconciliation waiting for VM to be created
			expectedConditions[0].Reason = vmwarev1.VMProvisionStartedReason
			expectedConditions[0].Message = ""
			expectReconcileError = false
			expectedRequeue = true
			requeue, err = vmService.ReconcileNormal(ctx, supervisorMachineContext)
			verifyOutput(supervisorMachineContext)

			// Simulate VMOperator creating a vSphere VM
			By("vSphere VM is created")
			vmopVM = getReconciledVM(ctx, vmService, supervisorMachineContext)
			vmopVM.Status.Phase = vmoprv1.Created
			updateReconciledVMStatus(ctx, vmService, vmopVM)
			expectedState = vmwarev1.VirtualMachineStateCreated
			// we expect the reconciliation waiting for VM to be powered on
			expectedConditions[0].Reason = vmwarev1.PoweringOnReason
			requeue, err = vmService.ReconcileNormal(ctx, supervisorMachineContext)
			verifyOutput(supervisorMachineContext)

			// Simulate VMOperator powering on the VM
			By("VirtualMachine is powered on")
			vmopVM = getReconciledVM(ctx, vmService, supervisorMachineContext)
			vmopVM.Status.PowerState = vmoprv1.VirtualMachinePoweredOn
			updateReconciledVMStatus(ctx, vmService, vmopVM)
			expectedState = vmwarev1.VirtualMachineStatePoweredOn
			// we expect the reconciliation waiting for VM to have an IP
			expectedConditions[0].Reason = vmwarev1.WaitingForNetworkAddressReason
			requeue, err = vmService.ReconcileNormal(ctx, supervisorMachineContext)
			verifyOutput(supervisorMachineContext)

			// Simulate VMOperator assigning an IP address
			By("VirtualMachine has an IP address")
			vmopVM = getReconciledVM(ctx, vmService, supervisorMachineContext)
			vmopVM.Status.VmIp = vmIP
			updateReconciledVMStatus(ctx, vmService, vmopVM)
			// we expect the reconciliation waiting for VM to have a BIOS UUID
			expectedConditions[0].Reason = vmwarev1.WaitingForBIOSUUIDReason
			requeue, err = vmService.ReconcileNormal(ctx, supervisorMachineContext)
			verifyOutput(supervisorMachineContext)

			// Simulate VMOperator assigning an Bios UUID
			By("VirtualMachine has Bios UUID")
			expectReconcileError = false
			expectedRequeue = false
			expectedBiosUUID = biosUUID
			expectedVMIP = vmIP
			expectedState = vmwarev1.VirtualMachineStateReady

			vmopVM = getReconciledVM(ctx, vmService, supervisorMachineContext)
			vmopVM.Status.BiosUUID = biosUUID
			updateReconciledVMStatus(ctx, vmService, vmopVM)
			// we expect the reconciliation succeeds
			expectedConditions[0].Status = corev1.ConditionTrue
			expectedConditions[0].Reason = ""
			requeue, err = vmService.ReconcileNormal(ctx, supervisorMachineContext)
			verifyOutput(supervisorMachineContext)

			Expect(vmopVM.Spec.ReadinessProbe).To(BeNil())

			// Provide a callback that should modify the ImageName
			By("With VM Modifier")
			modifiedImage := "modified-image"
			expectedImageName = modifiedImage
			supervisorMachineContext.VMModifiers = []vmware.VMModifier{
				func(obj runtime.Object) (runtime.Object, error) {
					// No need to check the type. We know this will be a VirtualMachine
					vm, _ := obj.(*vmoprv1.VirtualMachine)
					vm.Spec.ImageName = modifiedImage
					return vm, nil
				},
			}
<<<<<<< HEAD
			requeue, err = vmService.ReconcileNormal(ctx)
			verifyOutput(ctx)
=======
			requeue, err = vmService.ReconcileNormal(ctx, supervisorMachineContext)
			verifyOutput(supervisorMachineContext)
>>>>>>> ea2dd153

			By("Updates to immutable VMOp fields are dropped", func() {
				vsphereMachine.Spec.ImageName = "new-image"
				vsphereMachine.Spec.ClassName = "new-class"
<<<<<<< HEAD

				requeue, err = vmService.ReconcileNormal(ctx)
				verifyOutput(ctx)
=======
				vsphereMachine.Spec.StorageClass = "new-storageclass"
				vsphereMachine.Spec.MinHardwareVersion = "vmx-9999"
				vsphereCluster.Status.ResourcePolicyName = "new-resourcepolicy"

				requeue, err = vmService.ReconcileNormal(ctx, supervisorMachineContext)
				verifyOutput(supervisorMachineContext)
>>>>>>> ea2dd153
			})
		})

		Specify("Reconcile will add a probe once the cluster reports that the control plane is ready", func() {
			// Reconcile should prompt to requeue until the prerequisites are met
			expectedRequeue = true
			expectReconcileError = false
			// A vmoperator VM should be created unless there is an error in configuration
			expectVMOpVM = true
			// We will mutate this later in the test
			expectedImageName = imageName

			// Provide valid bootstrap data.
			By("bootstrap data is created")
			secretName := machine.GetName() + "-data"
			secret := &corev1.Secret{
				ObjectMeta: metav1.ObjectMeta{
					Name:      secretName,
					Namespace: machine.GetNamespace(),
				},
				Data: map[string][]byte{
					"value": []byte(bootstrapData),
				},
			}
			Expect(vmService.Client.Create(ctx, secret)).To(Succeed())

			machine.Spec.Bootstrap.DataSecretName = &secretName
			expectedConditions = append(expectedConditions, clusterv1.Condition{
				Type:    infrav1.VMProvisionedCondition,
				Status:  corev1.ConditionFalse,
				Reason:  vmwarev1.VMProvisionStartedReason,
				Message: "",
			})
			requeue, err = vmService.ReconcileNormal(ctx, supervisorMachineContext)
			verifyOutput(supervisorMachineContext)

			// Simulate VMOperator creating a vSphere VM
			By("vSphere VM is created")
			vmopVM = getReconciledVM(ctx, vmService, supervisorMachineContext)
			vmopVM.Status.Phase = vmoprv1.Created
			updateReconciledVMStatus(ctx, vmService, vmopVM)
			expectedState = vmwarev1.VirtualMachineStateCreated
			expectedConditions[0].Reason = vmwarev1.PoweringOnReason
			requeue, err = vmService.ReconcileNormal(ctx, supervisorMachineContext)
			verifyOutput(supervisorMachineContext)

			// Simulate VMOperator powering on the VM
			By("VirtualMachine is powered on")
			vmopVM = getReconciledVM(ctx, vmService, supervisorMachineContext)
			vmopVM.Status.PowerState = vmoprv1.VirtualMachinePoweredOn
			updateReconciledVMStatus(ctx, vmService, vmopVM)
			expectedState = vmwarev1.VirtualMachineStatePoweredOn
			expectedConditions[0].Reason = vmwarev1.WaitingForNetworkAddressReason
			requeue, err = vmService.ReconcileNormal(ctx, supervisorMachineContext)
			verifyOutput(supervisorMachineContext)

			// Simulate VMOperator assigning an IP address
			By("VirtualMachine has an IP address")
			vmopVM = getReconciledVM(ctx, vmService, supervisorMachineContext)
			vmopVM.Status.VmIp = vmIP
			updateReconciledVMStatus(ctx, vmService, vmopVM)
			expectedConditions[0].Reason = vmwarev1.WaitingForBIOSUUIDReason
			requeue, err = vmService.ReconcileNormal(ctx, supervisorMachineContext)
			verifyOutput(supervisorMachineContext)

			// Simulate VMOperator assigning an Bios UUID
			By("VirtualMachine has Bios UUID")
			expectReconcileError = false
			expectedRequeue = false
			expectedBiosUUID = biosUUID
			expectedVMIP = vmIP
			expectedState = vmwarev1.VirtualMachineStateReady
			expectedConditions[0].Status = corev1.ConditionTrue
			expectedConditions[0].Reason = ""
			vmopVM = getReconciledVM(ctx, vmService, supervisorMachineContext)
			vmopVM.Status.BiosUUID = biosUUID
			updateReconciledVMStatus(ctx, vmService, vmopVM)
			requeue, err = vmService.ReconcileNormal(ctx, supervisorMachineContext)
			verifyOutput(supervisorMachineContext)

			Expect(vmopVM.Spec.ReadinessProbe).To(BeNil())

			By("Setting cluster.Status.ControlPlaneReady to true")
			// Set the control plane to be ready so that the new VM will have a probe
			cluster.Status.ControlPlaneReady = true

			vmopVM = getReconciledVM(ctx, vmService, supervisorMachineContext)
			vmopVM.Status.VmIp = vmIP
			updateReconciledVMStatus(ctx, vmService, vmopVM)
			requeue, err = vmService.ReconcileNormal(ctx, supervisorMachineContext)
			verifyOutput(supervisorMachineContext)

			Expect(vmopVM.Spec.ReadinessProbe.TCPSocket.Port.IntValue()).To(Equal(defaultAPIBindPort))
		})

		Specify("Reconcile invalid Machine", func() {
			expectReconcileError = true
			expectVMOpVM = false
			expectedImageName = imageName

			By("Machine doens't have a K8S version")
			machine.Spec.Version = nil
			expectedConditions = append(expectedConditions, clusterv1.Condition{
				Type:    infrav1.VMProvisionedCondition,
				Status:  corev1.ConditionFalse,
				Reason:  vmwarev1.VMCreationFailedReason,
				Message: missingK8SVersionFailure,
			})
			requeue, err = vmService.ReconcileNormal(ctx, supervisorMachineContext)
			verifyOutput(supervisorMachineContext)
		})

		Specify("Reconcile machine when vm prerequisites check fails", func() {
			secretName := machine.GetName() + "-data"
			secret := &corev1.Secret{
				ObjectMeta: metav1.ObjectMeta{
					Name:      secretName,
					Namespace: machine.GetNamespace(),
				},
				Data: map[string][]byte{
					"value": []byte(bootstrapData),
				},
			}
			Expect(vmService.Client.Create(ctx, secret)).To(Succeed())
			machine.Spec.Bootstrap.DataSecretName = &secretName

			requeue, err = vmService.ReconcileNormal(ctx, supervisorMachineContext)
			vmopVM = getReconciledVM(ctx, vmService, supervisorMachineContext)
			errMessage := "TestVirtualMachineClassBinding not found"
			vmopVM.Status.Conditions = append(vmopVM.Status.Conditions, vmoprv1.Condition{
				Type:     vmoprv1.VirtualMachinePrereqReadyCondition,
				Status:   corev1.ConditionFalse,
				Reason:   vmoprv1.VirtualMachineClassBindingNotFoundReason,
				Severity: vmoprv1.ConditionSeverityError,
				Message:  errMessage,
			})

			updateReconciledVMStatus(ctx, vmService, vmopVM)
			requeue, err = vmService.ReconcileNormal(ctx, supervisorMachineContext)

			expectedImageName = imageName
			expectReconcileError = true
			expectVMOpVM = true
			expectedConditions = append(expectedConditions, clusterv1.Condition{
				Type:     infrav1.VMProvisionedCondition,
				Status:   corev1.ConditionFalse,
				Severity: clusterv1.ConditionSeverityError,
				Reason:   vmoprv1.VirtualMachineClassBindingNotFoundReason,
				Message:  errMessage,
			})
			verifyOutput(supervisorMachineContext)
		})

		Specify("Preserve changes made by other sources", func() {
			secretName := machine.GetName() + "-data"
			secret := &corev1.Secret{
				ObjectMeta: metav1.ObjectMeta{
					Name:      secretName,
					Namespace: machine.GetNamespace(),
				},
				Data: map[string][]byte{
					"value": []byte(bootstrapData),
				},
			}
			Expect(vmService.Client.Create(ctx, secret)).To(Succeed())
			machine.Spec.Bootstrap.DataSecretName = &secretName

			expectReconcileError = false
			expectVMOpVM = true
			expectedImageName = imageName
			expectedRequeue = true

			By("VirtualMachine is created")
			requeue, err = vmService.ReconcileNormal(ctx, supervisorMachineContext)
			verifyOutput(supervisorMachineContext)

			vmVolume := vmoprv1.VirtualMachineVolume{
				Name: "test",
				PersistentVolumeClaim: &vmoprv1.PersistentVolumeClaimVolumeSource{
					PersistentVolumeClaimVolumeSource: corev1.PersistentVolumeClaimVolumeSource{
						ClaimName: "test-pvc",
						ReadOnly:  false,
					},
				},
			}

			By("Updating the Volumes field")
			vmopVM = getReconciledVM(ctx, vmService, supervisorMachineContext)
			vmopVM.Spec.Volumes = []vmoprv1.VirtualMachineVolume{vmVolume}
			Expect(vmService.Client.Update(ctx, vmopVM)).To(Succeed())

			requeue, err = vmService.ReconcileNormal(ctx, supervisorMachineContext)
			verifyOutput(supervisorMachineContext)

			By("Checking that the Volumes field is still set after the reconcile")
			vmopVM = getReconciledVM(ctx, vmService, supervisorMachineContext)

			Expect(vmopVM.Spec.Volumes).To(HaveLen(1))
			Expect(vmopVM.Spec.Volumes[0]).To(BeEquivalentTo(vmVolume))
		})

		Specify("Create and attach volumes", func() {
			expectReconcileError = false
			expectVMOpVM = true
			expectedImageName = imageName
			expectedRequeue = true

			vsphereMachine.Spec.Volumes = []vmwarev1.VSphereMachineVolume{
				{
					Name: "etcd",
					Capacity: corev1.ResourceList{
						corev1.ResourceStorage: resource.MustParse("1Gi"),
					},
				},
				{
					Name: "containerd",
					Capacity: corev1.ResourceList{
						corev1.ResourceStorage: resource.MustParse("6Gi"),
					},
				},
			}

			By("VirtualMachine is created")
			requeue, err = vmService.ReconcileNormal(ctx, supervisorMachineContext)
			verifyOutput(supervisorMachineContext)

			By("Checking that the Volumes field is set after the reconcile")
			vmopVM = getReconciledVM(ctx, vmService, supervisorMachineContext)

			Expect(vmopVM.Spec.Volumes).To(HaveLen(2))

			for i, volume := range vsphereMachine.Spec.Volumes {
				name := volumeName(vsphereMachine, volume)
				vmVolume := vmoprv1.VirtualMachineVolume{
					Name: name,
					PersistentVolumeClaim: &vmoprv1.PersistentVolumeClaimVolumeSource{
						PersistentVolumeClaimVolumeSource: corev1.PersistentVolumeClaimVolumeSource{
							ClaimName: name,
							ReadOnly:  false,
						},
					},
				}

				Expect(vmopVM.Spec.Volumes[i]).To(BeEquivalentTo(vmVolume))
			}
		})
	})

	Context("Delete tests", func() {
		timeout := time.Second * 5
		interval := time.Second * 1

		verifyDeleteFunc := func() bool {
			// Our reconcile loop calls DestroyVM until it gets the answer it's looking for
			_ = vmService.ReconcileDelete(ctx, supervisorMachineContext)
			Expect(supervisorMachineContext.VSphereMachine).ShouldNot(BeNil())
			if supervisorMachineContext.VSphereMachine.Status.VMStatus == vmwarev1.VirtualMachineStateNotFound {
				// If the state is NotFound, check that the VM really has gone
				Expect(getReconciledVM(ctx, vmService, supervisorMachineContext)).Should(BeNil())
				return true
			}
			// If the state is not NotFound, it must be Deleting
			Expect(supervisorMachineContext.VSphereMachine.Status.VMStatus).Should(Equal(vmwarev1.VirtualMachineStateDeleting))
			return false
		}

		BeforeEach(func() {
			requeue, err = vmService.ReconcileNormal(ctx, supervisorMachineContext)
		})

		// Test expects DestroyVM to return NotFound eventually
		Specify("Delete VirtualMachine with no delay", func() {
			Expect(getReconciledVM(ctx, vmService, supervisorMachineContext)).ShouldNot(BeNil())
			Eventually(verifyDeleteFunc, timeout, interval).Should(BeTrue())
		})

		Context("With finalizers", func() {
			JustBeforeEach(func() {
				vmopVM := getReconciledVM(ctx, vmService, supervisorMachineContext)
				Expect(vmopVM).ShouldNot(BeNil())
				vmopVM.Finalizers = append(supervisorMachineContext.VSphereMachine.Finalizers, "test-finalizer")
				Expect(vmService.Client.Update(ctx, vmopVM)).To(Succeed())
			})

			// Test never removes the finalizer and expects DestroyVM to never return NotFound
			Specify("Delete VirtualMachine with finalizer", func() {
				Consistently(verifyDeleteFunc, timeout, interval).Should(BeFalse())
			})

			// Check that DestroyVM does not update VirtualMachine more than once
			Specify("DestroyVM does not continue to update the VirtualMachine", func() {
				_ = vmService.ReconcileDelete(ctx, supervisorMachineContext)
				vmopVM := getReconciledVM(ctx, vmService, supervisorMachineContext)
				Expect(vmopVM).ShouldNot(BeNil())
				deleteTimestamp := vmopVM.GetDeletionTimestamp()
				Expect(deleteTimestamp).ShouldNot(BeNil())

				_ = vmService.ReconcileDelete(ctx, supervisorMachineContext)
				vmopVM = getReconciledVM(ctx, vmService, supervisorMachineContext)
				Expect(vmopVM).ShouldNot(BeNil())

				Expect(vmopVM.GetDeletionTimestamp()).To(Equal(deleteTimestamp))
			})
		})
	})
})

var _ = Describe("GetMachinesInCluster", func() {

	initObjs := []client.Object{
		util.CreateVSphereMachine(machineName, clusterName, className, imageName, storageClass, controlPlaneLabelTrue),
	}

	controllerManagerContext := fake.NewControllerManagerContext(initObjs...)
	vmService := VmopMachineService{Client: controllerManagerContext.Client}

	It("returns a list of VMs belonging to the cluster", func() {
		objs, err := vmService.GetMachinesInCluster(context.TODO(),
			corev1.NamespaceDefault,
			clusterName)

		Expect(err).ToNot(HaveOccurred())
		Expect(objs).To(HaveLen(1))
		Expect(objs[0].GetName()).To(Equal(machineName))
	})
})<|MERGE_RESOLUTION|>--- conflicted
+++ resolved
@@ -288,29 +288,18 @@
 					return vm, nil
 				},
 			}
-<<<<<<< HEAD
-			requeue, err = vmService.ReconcileNormal(ctx)
-			verifyOutput(ctx)
-=======
-			requeue, err = vmService.ReconcileNormal(ctx, supervisorMachineContext)
-			verifyOutput(supervisorMachineContext)
->>>>>>> ea2dd153
+			requeue, err = vmService.ReconcileNormal(ctx, supervisorMachineContext)
+			verifyOutput(supervisorMachineContext)
 
 			By("Updates to immutable VMOp fields are dropped", func() {
 				vsphereMachine.Spec.ImageName = "new-image"
 				vsphereMachine.Spec.ClassName = "new-class"
-<<<<<<< HEAD
-
-				requeue, err = vmService.ReconcileNormal(ctx)
-				verifyOutput(ctx)
-=======
 				vsphereMachine.Spec.StorageClass = "new-storageclass"
 				vsphereMachine.Spec.MinHardwareVersion = "vmx-9999"
 				vsphereCluster.Status.ResourcePolicyName = "new-resourcepolicy"
 
 				requeue, err = vmService.ReconcileNormal(ctx, supervisorMachineContext)
 				verifyOutput(supervisorMachineContext)
->>>>>>> ea2dd153
 			})
 		})
 
