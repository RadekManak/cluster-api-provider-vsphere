/*
Copyright 2022 The Kubernetes Authors.

Licensed under the Apache License, Version 2.0 (the "License");
you may not use this file except in compliance with the License.
You may obtain a copy of the License at

    http://www.apache.org/licenses/LICENSE-2.0

Unless required by applicable law or agreed to in writing, software
distributed under the License is distributed on an "AS IS" BASIS,
WITHOUT WARRANTIES OR CONDITIONS OF ANY KIND, either express or implied.
See the License for the specific language governing permissions and
limitations under the License.
*/

// Package clustermodules contains tools for handling Cluster Modules.
package clustermodules

import (
	"context"
	"net/http"

	"github.com/vmware/govmomi/vapi/cluster"
	"github.com/vmware/govmomi/vapi/rest"
	"github.com/vmware/govmomi/vim25/types"
<<<<<<< HEAD
	logf "sigs.k8s.io/controller-runtime/pkg/log"
=======
	ctrl "sigs.k8s.io/controller-runtime"
>>>>>>> ea2dd153
)

// Provider exposes methods to interact with the cluster module vCenter API
// TODO (srm09): Rethink and merge with ClusterModuleService.
type Provider interface {
	CreateModule(ctx context.Context, clusterRef types.ManagedObjectReference) (string, error)
	DeleteModule(ctx context.Context, moduleID string) error
	DoesModuleExist(ctx context.Context, moduleID string) (bool, error)

	IsMoRefModuleMember(ctx context.Context, moduleID string, moRef types.ManagedObjectReference) (bool, error)
	AddMoRefToModule(ctx context.Context, moduleID string, moRef types.ManagedObjectReference) error
	RemoveMoRefFromModule(ctx context.Context, moduleID string, moRef types.ManagedObjectReference) error
}

type provider struct {
	manager *cluster.Manager
}

// NewProvider returns a new Cluster Module provider.
func NewProvider(restClient *rest.Client) Provider {
	return &provider{
		manager: cluster.NewManager(restClient),
	}
}

// CreateModule creates a new Cluster Module and returns its ID.
func (cm *provider) CreateModule(ctx context.Context, clusterRef types.ManagedObjectReference) (string, error) {
	log := ctrl.LoggerFrom(ctx)
	log.Info("Creating cluster module", "computeClusterRef", clusterRef)

	moduleUUID, err := cm.manager.CreateModule(ctx, clusterRef)
	if err != nil {
		return "", err
	}

	log.Info("Created cluster module", "computeClusterRef", clusterRef, "moduleUUID", moduleUUID)
	return moduleUUID, nil
}

// DeleteModule deletes a  Cluster Module by ID.
func (cm *provider) DeleteModule(ctx context.Context, moduleUUID string) error {
	log := ctrl.LoggerFrom(ctx)
	log.Info("Deleting cluster module")

<<<<<<< HEAD
	err := cm.manager.DeleteModule(ctx, moduleID)
=======
	err := cm.manager.DeleteModule(ctx, moduleUUID)
>>>>>>> ea2dd153
	if err != nil && !rest.IsStatusError(err, http.StatusNotFound) {
		return err
	}

	log.Info("Deleted cluster module")
	return nil
}

<<<<<<< HEAD
func (cm *provider) DoesModuleExist(ctx context.Context, moduleID string) (bool, error) {
	log.V(4).Info("Checking if cluster module exists", "moduleID", moduleID)
=======
// DoesModuleExist checks whether a module with a given moduleUUID exists.
func (cm *provider) DoesModuleExist(ctx context.Context, moduleUUID string) (bool, error) {
	log := ctrl.LoggerFrom(ctx)
	log.V(4).Info("Checking if cluster module exists")
>>>>>>> ea2dd153

	if moduleUUID == "" {
		return false, nil
	}

<<<<<<< HEAD
	_, err := cm.manager.ListModuleMembers(ctx, moduleID)
	if err == nil {
		log.V(4).Info("Cluster module exists", "moduleID", moduleID)
=======
	_, err := cm.manager.ListModuleMembers(ctx, moduleUUID)
	if err == nil {
		log.V(4).Info("Cluster module exists")
>>>>>>> ea2dd153
		return true, nil
	}

	if rest.IsStatusError(err, http.StatusNotFound) {
<<<<<<< HEAD
		log.V(4).Info("Cluster module doesn't exist", "moduleID", moduleID)
=======
		log.V(4).Info("Cluster module doesn't exist")
>>>>>>> ea2dd153
		return false, nil
	}

	return false, err
}

// IsMoRefModuleMember checks whether the passed managed object reference is in the ClusterModule.
func (cm *provider) IsMoRefModuleMember(ctx context.Context, moduleID string, moRef types.ManagedObjectReference) (bool, error) {
	moduleMembers, err := cm.manager.ListModuleMembers(ctx, moduleID)
	if err != nil {
		return false, err
	}

	for _, member := range moduleMembers {
		if member.Reference() == moRef.Reference() {
			return true, nil
		}
	}

	return false, nil
}

// AddMoRefToModule adds the object to the ClusterModule if it is not already a member.
func (cm *provider) AddMoRefToModule(ctx context.Context, moduleID string, moRef types.ManagedObjectReference) error {
	log := ctrl.LoggerFrom(ctx)
	isMember, err := cm.IsMoRefModuleMember(ctx, moduleID, moRef)
	if err != nil {
		return err
	}

	if !isMember {
		log.Info("Adding moRef to the cluster module", "moRef", moRef)
		// TODO: Should we just skip the IsMoRefModuleMember() and always call this since we're already
		// ignoring the first return value?
		_, err := cm.manager.AddModuleMembers(ctx, moduleID, moRef.Reference())
		if err != nil {
			return err
		}

		log.Info("Added moRef to the cluster module", "moRef", moRef)
	}

	return nil
}

// RemoveMoRefFromModule removes the object from the ClusterModule.
func (cm *provider) RemoveMoRefFromModule(ctx context.Context, moduleID string, moRef types.ManagedObjectReference) error {
	log := ctrl.LoggerFrom(ctx)
	log.Info("Removing moRef from the cluster module", "moRef", moRef)

	_, err := cm.manager.RemoveModuleMembers(ctx, moduleID, moRef)
	if err != nil {
		return err
	}

	log.Info("Removed moRef from the cluster module", "moRef", moRef)
	return nil
}<|MERGE_RESOLUTION|>--- conflicted
+++ resolved
@@ -24,11 +24,7 @@
 	"github.com/vmware/govmomi/vapi/cluster"
 	"github.com/vmware/govmomi/vapi/rest"
 	"github.com/vmware/govmomi/vim25/types"
-<<<<<<< HEAD
-	logf "sigs.k8s.io/controller-runtime/pkg/log"
-=======
 	ctrl "sigs.k8s.io/controller-runtime"
->>>>>>> ea2dd153
 )
 
 // Provider exposes methods to interact with the cluster module vCenter API
@@ -73,11 +69,7 @@
 	log := ctrl.LoggerFrom(ctx)
 	log.Info("Deleting cluster module")
 
-<<<<<<< HEAD
-	err := cm.manager.DeleteModule(ctx, moduleID)
-=======
 	err := cm.manager.DeleteModule(ctx, moduleUUID)
->>>>>>> ea2dd153
 	if err != nil && !rest.IsStatusError(err, http.StatusNotFound) {
 		return err
 	}
@@ -86,38 +78,23 @@
 	return nil
 }
 
-<<<<<<< HEAD
-func (cm *provider) DoesModuleExist(ctx context.Context, moduleID string) (bool, error) {
-	log.V(4).Info("Checking if cluster module exists", "moduleID", moduleID)
-=======
 // DoesModuleExist checks whether a module with a given moduleUUID exists.
 func (cm *provider) DoesModuleExist(ctx context.Context, moduleUUID string) (bool, error) {
 	log := ctrl.LoggerFrom(ctx)
 	log.V(4).Info("Checking if cluster module exists")
->>>>>>> ea2dd153
 
 	if moduleUUID == "" {
 		return false, nil
 	}
 
-<<<<<<< HEAD
-	_, err := cm.manager.ListModuleMembers(ctx, moduleID)
-	if err == nil {
-		log.V(4).Info("Cluster module exists", "moduleID", moduleID)
-=======
 	_, err := cm.manager.ListModuleMembers(ctx, moduleUUID)
 	if err == nil {
 		log.V(4).Info("Cluster module exists")
->>>>>>> ea2dd153
 		return true, nil
 	}
 
 	if rest.IsStatusError(err, http.StatusNotFound) {
-<<<<<<< HEAD
-		log.V(4).Info("Cluster module doesn't exist", "moduleID", moduleID)
-=======
 		log.V(4).Info("Cluster module doesn't exist")
->>>>>>> ea2dd153
 		return false, nil
 	}
 
