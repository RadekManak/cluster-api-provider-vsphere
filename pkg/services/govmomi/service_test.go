--- conflicted
+++ resolved
@@ -17,11 +17,7 @@
 package govmomi
 
 import (
-<<<<<<< HEAD
-	goctx "context"
-=======
 	"context"
->>>>>>> ea2dd153
 	"fmt"
 	"testing"
 
@@ -37,11 +33,7 @@
 	"sigs.k8s.io/controller-runtime/pkg/client/fake"
 
 	infrav1 "sigs.k8s.io/cluster-api-provider-vsphere/apis/v1beta1"
-<<<<<<< HEAD
-	"sigs.k8s.io/cluster-api-provider-vsphere/pkg/context"
-=======
 	capvcontext "sigs.k8s.io/cluster-api-provider-vsphere/pkg/context"
->>>>>>> ea2dd153
 	"sigs.k8s.io/cluster-api-provider-vsphere/pkg/session"
 )
 
@@ -136,11 +128,7 @@
 				VirtualMachineCloneSpec: infrav1.VirtualMachineCloneSpec{},
 			},
 		}
-<<<<<<< HEAD
-		g.Expect(vms.reconcileStoragePolicy(vmCtx)).ToNot(HaveOccurred())
-=======
 		g.Expect(vms.reconcileStoragePolicy(context.Background(), vmCtx)).ToNot(HaveOccurred())
->>>>>>> ea2dd153
 		g.Expect(vmCtx.VSphereVM.Status.TaskRef).To(BeEmpty())
 	})
 
@@ -150,11 +138,7 @@
 		model, err := storagePolicyModel()
 		g.Expect(err).ToNot(HaveOccurred())
 
-<<<<<<< HEAD
-		simulator.Run(func(ctx goctx.Context, c *vim25.Client) error {
-=======
 		simulator.Run(func(ctx context.Context, c *vim25.Client) error {
->>>>>>> ea2dd153
 			authSession, err := getAuthSession(ctx, model.Service.Listen.Host)
 			g.Expect(err).ToNot(HaveOccurred())
 			vmCtx.Session = authSession
@@ -173,11 +157,7 @@
 					},
 				},
 			}
-<<<<<<< HEAD
-			err = vms.reconcileStoragePolicy(vmCtx)
-=======
 			err = vms.reconcileStoragePolicy(context.Background(), vmCtx)
->>>>>>> ea2dd153
 			g.Expect(err.Error()).To(ContainSubstring("no pbm profile found with name"))
 			return nil
 		}, model)
@@ -191,11 +171,7 @@
 		model, err := storagePolicyModel()
 		g.Expect(err).ToNot(HaveOccurred())
 
-<<<<<<< HEAD
-		simulator.Run(func(ctx goctx.Context, c *vim25.Client) error {
-=======
 		simulator.Run(func(ctx context.Context, c *vim25.Client) error {
->>>>>>> ea2dd153
 			authSession, err := getAuthSession(ctx, model.Service.Listen.Host)
 			g.Expect(err).ToNot(HaveOccurred())
 			vmCtx.Session = authSession
@@ -214,22 +190,14 @@
 					},
 				},
 			}
-<<<<<<< HEAD
-			err = vms.reconcileStoragePolicy(vmCtx)
-=======
 			err = vms.reconcileStoragePolicy(context.Background(), vmCtx)
->>>>>>> ea2dd153
 			g.Expect(err).ToNot(HaveOccurred())
 			return nil
 		}, model)
 	})
 }
 
-<<<<<<< HEAD
-func getAuthSession(ctx goctx.Context, server string) (*session.Session, error) {
-=======
 func getAuthSession(ctx context.Context, server string) (*session.Session, error) {
->>>>>>> ea2dd153
 	password, _ := simulator.DefaultLogin.Password()
 	return session.GetOrCreate(
 		ctx,
@@ -239,11 +207,7 @@
 			WithDatacenter("*"))
 }
 
-<<<<<<< HEAD
-func getPoweredoffVM(ctx goctx.Context, c *vim25.Client) (*object.VirtualMachine, error) {
-=======
 func getPoweredoffVM(ctx context.Context, c *vim25.Client) (*object.VirtualMachine, error) {
->>>>>>> ea2dd153
 	finder := find.NewFinder(c)
 	vm, err := finder.VirtualMachine(ctx, "DC0_H0_VM0")
 	if err != nil {
