--- conflicted
+++ resolved
@@ -10,15 +10,9 @@
 	github.com/blang/semver/v4 v4.0.0
 	github.com/go-logr/logr v1.4.1
 	github.com/google/gofuzz v1.2.0
-<<<<<<< HEAD
-	github.com/google/uuid v1.5.0
-	github.com/onsi/ginkgo/v2 v2.14.0
-	github.com/onsi/gomega v1.30.0
-=======
 	github.com/google/uuid v1.6.0
 	github.com/onsi/ginkgo/v2 v2.17.1
 	github.com/onsi/gomega v1.32.0
->>>>>>> 41eeb099
 	github.com/pkg/errors v0.9.1
 	github.com/spf13/cobra v1.8.0
 	github.com/stretchr/testify v1.9.0
@@ -29,13 +23,8 @@
 	github.com/vmware-tanzu/vm-operator/external/tanzu-topology v0.0.0-20240404200847-de75746a9505
 	github.com/vmware/govmomi v0.37.1
 	golang.org/x/exp v0.0.0-20230905200255-921286631fa9
-<<<<<<< HEAD
-	golang.org/x/mod v0.14.0
-	golang.org/x/tools v0.17.0
-=======
 	golang.org/x/mod v0.17.0
 	golang.org/x/tools v0.20.0
->>>>>>> 41eeb099
 	gopkg.in/gcfg.v1 v1.2.3
 	gopkg.in/yaml.v2 v2.4.0
 	k8s.io/api v0.29.3
@@ -83,37 +72,19 @@
 	go.opentelemetry.io/proto/otlp v1.0.0 // indirect
 	go.starlark.net v0.0.0-20230525235612-a134d8f9ddca // indirect
 	go.uber.org/multierr v1.11.0 // indirect
-<<<<<<< HEAD
-	go.uber.org/zap v1.25.0 // indirect
-	golang.org/x/crypto v0.21.0 // indirect
-	golang.org/x/net v0.23.0 // indirect
-	golang.org/x/oauth2 v0.14.0 // indirect
-	golang.org/x/sync v0.6.0 // indirect
-	golang.org/x/sys v0.18.0 // indirect
-	golang.org/x/term v0.18.0 // indirect
-=======
 	go.uber.org/zap v1.26.0 // indirect
 	golang.org/x/net v0.24.0 // indirect
 	golang.org/x/oauth2 v0.18.0 // indirect
 	golang.org/x/sync v0.7.0 // indirect
 	golang.org/x/sys v0.19.0 // indirect
 	golang.org/x/term v0.19.0 // indirect
->>>>>>> 41eeb099
 	golang.org/x/text v0.14.0 // indirect
 	google.golang.org/genproto/googleapis/api v0.0.0-20231106174013-bbf56f31fb17 // indirect
 	google.golang.org/genproto/googleapis/rpc v0.0.0-20231120223509-83a465c0220f // indirect
 	google.golang.org/grpc v1.59.0 // indirect
-<<<<<<< HEAD
-	gopkg.in/evanphx/json-patch.v5 v5.6.0 // indirect
-	gopkg.in/natefinch/lumberjack.v2 v2.2.1 // indirect
-	gopkg.in/warnings.v0 v0.1.2 // indirect
-	k8s.io/kms v0.28.5 // indirect
-	sigs.k8s.io/apiserver-network-proxy/konnectivity-client v0.1.2 // indirect
-=======
 	gopkg.in/evanphx/json-patch.v4 v4.12.0 // indirect
 	gopkg.in/warnings.v0 v0.1.2 // indirect
 	sigs.k8s.io/apiserver-network-proxy/konnectivity-client v0.28.0 // indirect
->>>>>>> 41eeb099
 )
 
 require (
