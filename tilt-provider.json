{
  "name": "vsphere",
  "config": {
<<<<<<< HEAD
    "version": "v1.8.99",
    "image": "gcr.io/cluster-api-provider-vsphere/release/manager",
=======
    "version": "v1.9.99",
    "image": "gcr.io/k8s-staging-capi-vsphere/cluster-api-vsphere-controller",
>>>>>>> ea2dd153
    "live_reload_deps": [
      "main.go",
      "go.mod",
      "go.sum",
      "apis",
      "controllers",
      "feature",
      "internal",
      "pkg"
    ],
    "label": "CAPV"
  }
}<|MERGE_RESOLUTION|>--- conflicted
+++ resolved
@@ -1,13 +1,8 @@
 {
   "name": "vsphere",
   "config": {
-<<<<<<< HEAD
-    "version": "v1.8.99",
-    "image": "gcr.io/cluster-api-provider-vsphere/release/manager",
-=======
     "version": "v1.9.99",
     "image": "gcr.io/k8s-staging-capi-vsphere/cluster-api-vsphere-controller",
->>>>>>> ea2dd153
     "live_reload_deps": [
       "main.go",
       "go.mod",
