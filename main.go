--- conflicted
+++ resolved
@@ -269,15 +269,6 @@
 			return perrors.Wrapf(err, "unable to create remote cluster cache tracker")
 		}
 
-<<<<<<< HEAD
-		// Check for non-supervisor VSphereCluster and start controller if found
-		gvr := infrav1.GroupVersion.WithResource(reflect.TypeOf(&infrav1.VSphereCluster{}).Elem().Name())
-		isNonSupervisorCRDLoaded, err := isCRDDeployed(mgr, gvr)
-		if err != nil {
-			return err
-		}
-		if isNonSupervisorCRDLoaded {
-=======
 		govmomiGVR := infrav1.GroupVersion.WithResource(reflect.TypeOf(&infrav1.VSphereCluster{}).Elem().Name())
 		supervisorGVR := vmwarev1.GroupVersion.WithResource(reflect.TypeOf(&vmwarev1.VSphereCluster{}).Elem().Name())
 
@@ -305,7 +296,6 @@
 		}
 
 		if isGovmomiCRDLoaded {
->>>>>>> 41eeb099
 			if err := setupVAPIControllers(ctx, controllerCtx, mgr, tracker); err != nil {
 				return fmt.Errorf("setupVAPIControllers: %w", err)
 			}
@@ -313,26 +303,12 @@
 			setupLog.Info(fmt.Sprintf("CRD for %s not loaded, skipping.", govmomiGVR.String()))
 		}
 
-<<<<<<< HEAD
-		// Check for supervisor VSphereCluster and start controller if found
-		gvr = vmwarev1.GroupVersion.WithResource(reflect.TypeOf(&vmwarev1.VSphereCluster{}).Elem().Name())
-		isSupervisorCRDLoaded, err := isCRDDeployed(mgr, gvr)
-		if err != nil {
-			return err
-		}
-=======
->>>>>>> 41eeb099
 		if isSupervisorCRDLoaded {
 			if err := setupSupervisorControllers(ctx, controllerCtx, mgr, tracker); err != nil {
 				return fmt.Errorf("setupSupervisorControllers: %w", err)
 			}
 		} else {
 			setupLog.Info(fmt.Sprintf("CRD for %s not loaded, skipping.", supervisorGVR.String()))
-		}
-
-		// Continuing startup does not make sense without having managers added.
-		if !isSupervisorCRDLoaded && !isNonSupervisorCRDLoaded {
-			return errors.New("neither supervisor nor non-supervisor CRDs detected")
 		}
 
 		return nil
